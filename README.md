--- conflicted
+++ resolved
@@ -57,7 +57,6 @@
 
 ## Change log
 
-<<<<<<< HEAD
 ### v0.5.0
 - Raw file API with support to list directories. This replaces the `files` calculation
   metadata key. It was necessary due to arbitrary large lists of *auxfiles* in some
@@ -67,11 +66,10 @@
   with all values via `after` key (+ paginated entries).
 - Reprocessing of published results (e.g. after parser/normalizer improvements).
 - Mirror functionality.
-=======
+
 ### v0.4.7
 - more migration scripts
 - minor bugfixes
->>>>>>> 1947774a
 
 ### v0.4.6
 - admin commands to directly manipulate upload data
