#
# Copyright The NOMAD Authors.
#
# This file is part of NOMAD. See https://nomad-lab.eu for further info.
#
# Licensed under the Apache License, Version 2.0 (the "License");
# you may not use this file except in compliance with the License.
# You may obtain a copy of the License at
#
#     http://www.apache.org/licenses/LICENSE-2.0
#
# Unless required by applicable law or agreed to in writing, software
# distributed under the License is distributed on an "AS IS" BASIS,
# WITHOUT WARRANTIES OR CONDITIONS OF ANY KIND, either express or implied.
# See the License for the specific language governing permissions and
# limitations under the License.
#

import json
import pytest
import os
from shutil import copyfile

from nomad import utils, files, datamodel
from nomad.datamodel import EntryArchive, EntryMetadata
from nomad.parsing import BrokenParser
from nomad.parsing.parsers import parser_dict, match_parser
from nomad.app.flask import dump_json

parser_examples = [
    ('parsers/random', 'test/data/parsers/random_0'),
    ('parsers/template', 'tests/data/templates/template.json'),
    ('parsers/exciting', 'tests/data/parsers/exciting/Ag/INFO.OUT'),
    ('parsers/exciting', 'tests/data/parsers/exciting/GW/INFO.OUT'),
    ('parsers/exciting', 'tests/data/parsers/exciting/nitrogen/INFO.OUT_nitrogen'),
    ('parsers/exciting', 'tests/data/parsers/exciting/nitrogen/INFO.OUT_carbon'),
    ('parsers/vasp', 'tests/data/parsers/vasp/vasp.xml'),
    ('parsers/vasp', 'tests/data/parsers/vasp_compressed/vasp.xml.gz'),
    ('parsers/vasp', 'tests/data/parsers/vasp_outcar/OUTCAR'),
    ('parsers/fhi-aims', 'tests/data/parsers/fhi-aims/aims.out'),
    ('parsers/fhi-vibes', 'tests/data/parsers/fhi-vibes/molecular_dynamics.nc'),
    ('parsers/cp2k', 'tests/data/parsers/cp2k/si_bulk8.out'),
    ('parsers/crystal', 'tests/data/parsers/crystal/si.out'),
    ('parsers/cpmd', 'tests/data/parsers/cpmd/geo_output.out'),
    ('parsers/nwchem', 'tests/data/parsers/nwchem/single_point/output.out'),
    ('parsers/bigdft', 'tests/data/parsers/bigdft/n2_output.out'),
    ('parsers/wien2k', 'tests/data/parsers/wien2k/AlN/AlN_ZB.scf'),
    ('parsers/band', 'tests/data/parsers/band_adf.out'),
    ('parsers/gaussian', 'tests/data/parsers/gaussian/aniline.out'),
    ('parsers/abinit', 'tests/data/parsers/abinit/Fe.out'),
    ('parsers/quantumespresso', 'tests/data/parsers/quantum-espresso/benchmark.out'),
    ('parsers/orca', 'tests/data/parsers/orca/orca3dot2706823.out'),
    ('parsers/castep', 'tests/data/parsers/castep/BC2N-Pmm2-Raman.castep'),
    ('parsers/dl-poly', 'tests/data/parsers/dl-poly/OUTPUT'),  # timeout on Matid System Classification
    ('parsers/lib-atoms', 'tests/data/parsers/lib-atoms/gp.xml'),
    ('parsers/octopus', 'tests/data/parsers/octopus/stdout.txt'),
    ('parsers/phonopy', 'tests/data/parsers/phonopy/phonopy-FHI-aims-displacement-01/control.in'),
    ('parsers/gpaw', 'tests/data/parsers/gpaw/Fe2.gpw'),
    ('parsers/gpaw', 'tests/data/parsers/gpaw2/H2_lcao.gpw2'),
    ('parsers/atk', 'tests/data/parsers/atk/Si2.nc'),
    ('parsers/gulp', 'tests/data/parsers/gulp/example6.got'),
    ('parsers/siesta', 'tests/data/parsers/siesta/Fe/out'),
    ('parsers/elk', 'tests/data/parsers/elk/Al/INFO.OUT'),
    ('parsers/elastic', 'dependencies/parsers/elastic/test/examples/2nd/INFO_ElaStic'),  # 70Mb file 2big4git
    ('parsers/turbomole', 'tests/data/parsers/turbomole/acrolein.out'),
    ('parsers/gamess', 'tests/data/parsers/gamess/exam01.out'),
    ('parsers/dmol', 'tests/data/parsers/dmol3/h2o.outmol'),
    ('parser/fleur', 'tests/data/parsers/fleur/out'),
    ('parser/molcas', 'tests/data/parsers/molcas/test000.input.out'),
    ('parsers/qbox', 'tests/data/parsers/qbox/01_h2ogs.r'),
<<<<<<< HEAD
    ('parser/onetep', 'tests/data/parsers/onetep/fluor/12-difluoroethane.out'),
    ('parsers/eels', 'tests/data/parsers/eels.json'),
    ('parsers/xps', 'tests/data/parsers/xps/multiple_channels.xy'),
    ('parsers/aflow', 'tests/data/parsers/aflow/aflow_agl.out'),
    # ('parsers/aptfim', 'tests/data/parsers/aptfim.aptfim'),
    # ('parsers/mpes', 'tests/data/parsers/mpes.meta'),
    ('parsers/archive', 'tests/data/parsers/archive.json'),
=======
    ('parser/onetep', 'tests/data/parsers/onetep/single_point_2.out'),
    ('parsers/openmx', 'tests/data/parsers/openmx/AlN_ionic_optimization/AlN.out'),
    ('parsers/archive', 'tests/data/parsers/archive.json')
>>>>>>> 2c9a71d7
]

# We need to remove some cases with external mainfiles, which might not exist
# in all testing environments (e.g. in the nomad docker image)
fixed_parser_examples = []
for parser, mainfile in parser_examples:
    if os.path.exists(mainfile) or mainfile.startswith('tests'):
        fixed_parser_examples.append((parser, mainfile))
parser_examples = fixed_parser_examples

<<<<<<< HEAD
correct_num_output_files = 117
=======

correct_num_output_files = 119
>>>>>>> 2c9a71d7


def create_reference(data, pretty):
    if (pretty):
        return json.dumps(data, indent=2)
    else:
        return json.dumps(data, separators=(',', ':'))


@pytest.fixture(scope='function')
def assert_parser_result(caplog):
    def _assert(entry_archive: EntryArchive, has_errors: bool = False, has_warnings: bool = None):
        errors_exist = False
        warnings_exist = False
        for record in caplog.get_records(when='call'):
            if record.levelname in ['ERROR', 'CRITICAL']:
                errors_exist = True
            if record.levelname in ['WARNING']:
                warnings_exist = True
        assert has_errors == errors_exist
        if has_warnings is not None:
            assert has_warnings == warnings_exist

    return _assert


def assert_parser_dir_unchanged(previous_wd, current_wd):
    '''Assert working directory has not been changed from parser.'''
    assert previous_wd == current_wd


def run_parser(parser_name, mainfile):
    parser = parser_dict[parser_name]
    entry_archive = EntryArchive()
    metadata = entry_archive.m_create(EntryMetadata)
    parser.parse(mainfile, entry_archive, logger=utils.get_logger(__name__))
    if metadata.domain is None:
        metadata.domain = parser.domain

    return add_calculation_info(entry_archive, parser_name=parser_name)


@pytest.fixture
def parsed_vasp_example() -> EntryArchive:
    return run_parser(
        'parsers/vasp', 'dependencies/parsers/vasp/test/examples/xml/perovskite.xml')


@pytest.fixture
def parsed_template_example() -> EntryArchive:
    return run_parser(
        'parsers/template', 'tests/data/templates/template.json')


def parse_file(parser_name_and_mainfile) -> EntryArchive:
    parser_name, mainfile = parser_name_and_mainfile
    return run_parser(parser_name, mainfile)


@pytest.fixture(params=parser_examples, ids=lambda spec: '%s-%s' % spec)
def parsed_example(request) -> EntryArchive:
    parser_name, mainfile = request.param
    result = run_parser(parser_name, mainfile)
    return result


def add_calculation_info(entry_archive: EntryArchive, **kwargs) -> EntryArchive:
    entry_metadata = entry_archive.metadata
    entry_metadata.upload_id = 'test_upload_id'
    entry_metadata.calc_id = 'test_calc_id'
    entry_metadata.calc_hash = 'test_calc_hash'
    entry_metadata.mainfile = 'test/mainfile.txt'
    entry_metadata.m_update(**kwargs)
    return entry_archive


@pytest.mark.parametrize('parser_name, mainfile', parser_examples)
def test_parser(parser_name, mainfile, assert_parser_result):
    previous_wd = os.getcwd()  # Get Working directory before parsing.
    parsed_example = run_parser(parser_name, mainfile)
    assert_parser_result(parsed_example)
    # Check that cwd has not changed.
    assert_parser_dir_unchanged(previous_wd, current_wd=os.getcwd())


def test_broken_xml_vasp(assert_parser_result):
    parser_name, mainfile = 'parsers/vasp', 'tests/data/parsers/vasp/broken.xml'
    previous_wd = os.getcwd()  # Get Working directory before parsing.
    parsed_example = run_parser(parser_name, mainfile)
    assert_parser_result(parsed_example, has_warnings=True)
    # Check that cwd has not changed.
    assert_parser_dir_unchanged(previous_wd, current_wd=os.getcwd())


@pytest.fixture(scope='function')
def with_latin_1_file(raw_files):
    copyfile('tests/data/latin-1.out', 'tests/data/parsers/latin-1.out')
    yield
    os.remove('tests/data/parsers/latin-1.out')


def test_match(raw_files, with_latin_1_file, no_warn):
    example_upload_id = 'example_upload_id'
    upload_files = files.StagingUploadFiles(example_upload_id, create=True, is_authorized=lambda: True)
    upload_files.add_rawfiles('tests/data/parsers')

    matched_mainfiles = {}
    for path_info in upload_files.raw_directory_list(recursive=True, files_only=True):
        mainfile = path_info.path
        parser = match_parser(upload_files.raw_file_object(mainfile).os_path)
        if parser is not None and not isinstance(parser, BrokenParser):
            matched_mainfiles[mainfile] = parser

    assert len(matched_mainfiles) == correct_num_output_files, ', '.join([
        '%s: %s' % (parser.name, mainfile)
        for mainfile, parser in matched_mainfiles.items()])


def parser_in_dir(dir):
    for root, _, files in os.walk(dir):
        for file_name in files:
            file_path = os.path.join(root, file_name)

            if 'test' not in file_path:
                continue

            parser = match_parser(file_path)
            if parser is not None:

                try:
                    archive = datamodel.EntryArchive()
                    parser.parse(file_path, entry_archive=archive)
                    # check if the result can be dumped
                    dump_json(archive.m_to_dict())
                except Exception as e:
                    print(file_path, parser, 'FAILURE', e)
                    import traceback
                    traceback.print_exc()
                else:
                    print(file_path, parser, 'SUCCESS')


if __name__ == '__main__':
    import sys
    import os

    assert len(sys.argv) == 2 and os.path.isdir(sys.argv[1]), \
        'One argument with an directory path is required.'

    parser_in_dir(sys.argv[1])<|MERGE_RESOLUTION|>--- conflicted
+++ resolved
@@ -68,19 +68,13 @@
     ('parser/fleur', 'tests/data/parsers/fleur/out'),
     ('parser/molcas', 'tests/data/parsers/molcas/test000.input.out'),
     ('parsers/qbox', 'tests/data/parsers/qbox/01_h2ogs.r'),
-<<<<<<< HEAD
     ('parser/onetep', 'tests/data/parsers/onetep/fluor/12-difluoroethane.out'),
     ('parsers/eels', 'tests/data/parsers/eels.json'),
     ('parsers/xps', 'tests/data/parsers/xps/multiple_channels.xy'),
     ('parsers/aflow', 'tests/data/parsers/aflow/aflow_agl.out'),
     # ('parsers/aptfim', 'tests/data/parsers/aptfim.aptfim'),
     # ('parsers/mpes', 'tests/data/parsers/mpes.meta'),
-    ('parsers/archive', 'tests/data/parsers/archive.json'),
-=======
-    ('parser/onetep', 'tests/data/parsers/onetep/single_point_2.out'),
-    ('parsers/openmx', 'tests/data/parsers/openmx/AlN_ionic_optimization/AlN.out'),
     ('parsers/archive', 'tests/data/parsers/archive.json')
->>>>>>> 2c9a71d7
 ]
 
 # We need to remove some cases with external mainfiles, which might not exist
@@ -91,12 +85,7 @@
         fixed_parser_examples.append((parser, mainfile))
 parser_examples = fixed_parser_examples
 
-<<<<<<< HEAD
 correct_num_output_files = 117
-=======
-
-correct_num_output_files = 119
->>>>>>> 2c9a71d7
 
 
 def create_reference(data, pretty):
