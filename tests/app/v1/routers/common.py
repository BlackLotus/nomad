--- conflicted
+++ resolved
@@ -288,11 +288,7 @@
             1, 1, 200, 'test-user', id='date-histogram'
         ),
         pytest.param(
-<<<<<<< HEAD
-            {'date_histogram': {'quantity': upload_time, 'metrics': ['n_uploads']}},
-=======
-            {'date_histogram': {'quantity': upload_create_time, 'metrics': ['uploads']}},
->>>>>>> 996ece52
+            {'date_histogram': {'quantity': upload_create_time, 'metrics': ['n_uploads']}},
             1, 1, 200, 'test-user', id='date-histogram-metrics'
         ),
         pytest.param(
