# Copyright 2018 Markus Scheidgen
#
# Licensed under the Apache License, Version 2.0 (the "License");
# you may not use this file except in compliance with the License.
# You may obtain a copy of the License at
#
#   http://www.apache.org/licenses/LICENSE-2.0
#
# Unless required by applicable law or agreed to in writing, software
# distributed under the License is distributed on an"AS IS" BASIS,
# WITHOUT WARRANTIES OR CONDITIONS OF ANY KIND, either express or implied.
# See the License for the specific language governing permissions and
# limitations under the License.

import pytest

from nomad.parsing import LocalBackend
from nomad.normalizing import normalizers

from tests.test_parsing import parsed_vasp_example  # pylint: disable=unused-import
from tests.test_parsing import parsed_template_example  # pylint: disable=unused-import
from tests.test_parsing import parsed_example  # pylint: disable=unused-import
from tests.test_parsing import parsed_faulty_unknown_matid_example  # pylint: disable=unused-import
from tests.utils import assert_log


def run_normalize(backend: LocalBackend) -> LocalBackend:
    status, _ = backend.status

    assert status == 'ParseSuccess'

    for normalizer_class in normalizers:
        normalizer = normalizer_class(backend)
        normalizer.normalize()

    return backend


@pytest.fixture
def normalized_vasp_example(parsed_vasp_example: LocalBackend) -> LocalBackend:
    return run_normalize(parsed_vasp_example)


@pytest.fixture
def normalized_example(parsed_example: LocalBackend) -> LocalBackend:
    return run_normalize(parsed_example)


@pytest.fixture
def normalized_template_example(parsed_template_example) -> LocalBackend:
    return run_normalize(parsed_template_example)


def test_template_example_normalizer(parsed_template_example, no_warn, caplog):
    run_normalize(parsed_template_example)
    print(str(caplog.records))


def assert_normalized(backend):
<<<<<<< HEAD
    with open("test_file_name.json", "wt") as file:
       backend.write_json(file)
    # The assertions are based on the quanitites need for the repository.
    assert backend.get_value('atom_species', 0) is not None
    assert backend.get_value('system_type', 0) is not None
    assert backend.get_value('chemical_composition', 0) is not None
    assert backend.get_value('chemical_composition_bulk_reduced', 0) is not None
    # The below tests are not always present for non-periodic
    # cells that don't have a simulation_cell or lattice_vectors.
    if backend.get_value('system_type', 0) not in ['Atom', 'Molecule / Cluster']:
        assert backend.get_value('crystal_system', 0) is not None
        assert backend.get_value('space_group_number', 0) is not None
    # The NWChem example for MD does not have functional information in its output.
    if backend.get_value('program_name', 0) != 'NWChem':
        assert backend.get_value('XC_functional_name', 0) is not None
=======
    metadata = backend.metadata()['section_repository_info']['section_repository_parserdata']
    count = 0
    for metainfo in backend.metaInfoEnv().infoKindEls():
        if 'section_repository_parserdata' in metainfo.superNames:
            count += 1
            assert backend.get_value(metainfo.name, 0) is not None
            assert metadata.get(metainfo.name, None) is not None
    assert count > 0
>>>>>>> 708f5972


def test_normalizer(normalized_example: LocalBackend, no_warn):
    assert_normalized(normalized_example)


def test_normalizer_faulty_matid(
        parsed_faulty_unknown_matid_example: LocalBackend, caplog):
    """ Runs normalizer on an example w/ bools for atom pos. Should force matid error."""
    run_normalize(parsed_faulty_unknown_matid_example)
    unknown_class_error = (
        'Matid classfication has given us an unexpected type')

    wrong_class_for_no_sim_cell = (
        'Matid classified more than 1D despite having no simulation_cell')

    assert_log(caplog, 'ERROR', unknown_class_error)
    assert_log(caplog, 'ERROR', wrong_class_for_no_sim_cell)<|MERGE_RESOLUTION|>--- conflicted
+++ resolved
@@ -57,23 +57,6 @@
 
 
 def assert_normalized(backend):
-<<<<<<< HEAD
-    with open("test_file_name.json", "wt") as file:
-       backend.write_json(file)
-    # The assertions are based on the quanitites need for the repository.
-    assert backend.get_value('atom_species', 0) is not None
-    assert backend.get_value('system_type', 0) is not None
-    assert backend.get_value('chemical_composition', 0) is not None
-    assert backend.get_value('chemical_composition_bulk_reduced', 0) is not None
-    # The below tests are not always present for non-periodic
-    # cells that don't have a simulation_cell or lattice_vectors.
-    if backend.get_value('system_type', 0) not in ['Atom', 'Molecule / Cluster']:
-        assert backend.get_value('crystal_system', 0) is not None
-        assert backend.get_value('space_group_number', 0) is not None
-    # The NWChem example for MD does not have functional information in its output.
-    if backend.get_value('program_name', 0) != 'NWChem':
-        assert backend.get_value('XC_functional_name', 0) is not None
-=======
     metadata = backend.metadata()['section_repository_info']['section_repository_parserdata']
     count = 0
     for metainfo in backend.metaInfoEnv().infoKindEls():
@@ -82,7 +65,6 @@
             assert backend.get_value(metainfo.name, 0) is not None
             assert metadata.get(metainfo.name, None) is not None
     assert count > 0
->>>>>>> 708f5972
 
 
 def test_normalizer(normalized_example: LocalBackend, no_warn):
