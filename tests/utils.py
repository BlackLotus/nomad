#
# Copyright The NOMAD Authors.
#
# This file is part of NOMAD. See https://nomad-lab.eu for further info.
#
# Licensed under the Apache License, Version 2.0 (the "License");
# you may not use this file except in compliance with the License.
# You may obtain a copy of the License at
#
#     http://www.apache.org/licenses/LICENSE-2.0
#
# Unless required by applicable law or agreed to in writing, software
# distributed under the License is distributed on an "AS IS" BASIS,
# WITHOUT WARRANTIES OR CONDITIONS OF ANY KIND, either express or implied.
# See the License for the specific language governing permissions and
# limitations under the License.
#

''' Methods to help with testing of nomad@FAIRDI.'''

import urllib.parse
from typing import List, Dict, Union
import json
from logging import LogRecord
<<<<<<< HEAD
from datetime import datetime

from nomad import search
from nomad.datamodel import EntryMetadata, EntryArchive, DFTMetadata, Results
from nomad.datamodel.metainfo.common_dft import Run, System

from tests.normalizing.conftest import run_normalize
=======
from typing import Dict, Any
>>>>>>> e7ffd694


def assert_log(caplog, level: str, event_part: str) -> LogRecord:
    '''
    Assert whether a log message exists in the logs of the tests at a certain level.

    Parameters
    ----------
    caplog : pytest fixture
        This informs pytest that we want to access the logs from a pytest test.
    level : str
        The level of type of log for which we will search (e.g. 'WARN',
        'ERROR', 'DEBUG').
    event_part : str
        The error message we're after. We search the logs matching level if they
        contain this string.

    '''
    record = None
    for record in caplog.get_records(when='call'):
        if record.levelname == level:
            try:
                event_data = json.loads(record.msg)
                present = event_part in event_data['event']
            except Exception:
                present = event_part in record.msg

            if present:
                record = record
                # No need to look for more matches since we aren't counting matches.
                break
    assert record is not None

    return record


def assert_at_least(source, target):
    '''
    Compares two dicts recursively and asserts that all information in source equals
    the same information in target. Additional information in target is ignored.
    '''
    for key, value in source.items():
        assert key in target, '%s with value %s in %s is not in %s' % (key, source[key], source, target)
        if isinstance(value, dict):
            assert_at_least(value, target[key])
        else:
            assert value == target[key], '%s with value %s in %s is not equal the target value %s in %s' % (
                key, source[key], source, target[key], target)


def assert_url_query_args(url: str, **kwargs):
    '''
    Parses the url, and checks that the query arguments match the values specified by kwargs.
    '''
    __, __, __, __, query, __ = urllib.parse.urlparse(url)
    query_dict = urllib.parse.parse_qs(query)
    for k, v in kwargs.items():
        if v is None:
            assert k not in query_dict
        else:
            assert query_dict[k][0] == str(v)


<<<<<<< HEAD
class ExampleData:
    '''
    Allows to define, create, and manage a set of example data. Will create respective
    data via raw files, archives, in mongodb, and in both elasticsearch indices.

    Requires initialized infrastructure.

    Attributes:
        uploads: A dictionary with with upload_ids as keys and lists of entry_ids as values.
        entries: A dictionary with entry_ids as keys and their ``EntryMetadata`` as values.
        archives: A dictionary with entry_ids as keys and their ``EntryArchives`` as values.
    '''

    def __init__(self, **kwargs):
        self.uploads: Dict[str, List[str]] = dict()
        self.entries: Dict[str, EntryMetadata] = dict()
        self.archives: Dict[str, EntryArchive] = dict()

        self.entry_defaults = kwargs
        self._entry_id_counter = 1
        self._upload_id_counter = 1

    def save(self, with_files: bool = True, with_mongo: bool = True, with_es: bool = True):
        from tests.test_files import create_test_upload_files
        from nomad import processing as proc

        if with_mongo:
            for entry_metadata in self.entries.values():
                mongo_entry = proc.Calc(
                    create_time=datetime.now(),
                    calc_id=entry_metadata.calc_id,
                    upload_id=entry_metadata.upload_id,
                    mainfile=entry_metadata.mainfile)
                mongo_entry.apply_entry_metadata(entry_metadata)
                mongo_entry.save()

        if with_es:
            archives = list(self.archives.values())
            search.index(archives, update_materials=True, refresh=True)

        if with_files:
            published = True
            for upload_id, entry_ids in self.uploads.items():
                archives = []
                for entry_id in entry_ids:
                    published &= self.entries[entry_id].published
                    if entry_id in self.archives:
                        archives.append(self.archives[entry_id])

                create_test_upload_files(upload_id, archives, published=published)
                from nomad import files
                assert files.UploadFiles.get(upload_id) is not None

    def create_entry(
            self,
            entry_archive: EntryArchive = None,
            calc_id: str = None, entry_id: str = None, upload_id: str = None,
            mainfile: str = None,
            results: Union[Results, dict] = None,
            dft: Union[DFTMetadata, dict] = None,
            archive: dict = None, **kwargs):

        if entry_id is None:
            entry_id = calc_id

        if entry_id is None:
            entry_id = f'test_entry_id_{self._entry_id_counter}'
            self._entry_id_counter += 1

        if mainfile is None:
            mainfile = f'mainfile_for_{entry_id}'

        if upload_id is None:
            upload_id = f'test_upload_id_{self._upload_id_counter}'
            self._upload_id_counter += 1

        if entry_archive is None:
            entry_archive = EntryArchive()

        entry_metadata = entry_archive.section_metadata
        if entry_metadata is None:
            entry_metadata = entry_archive.m_create(EntryMetadata)

        entry_metadata.m_update(
            calc_id=entry_id,
            upload_id=upload_id,
            domain='dft',
            mainfile=mainfile,
            upload_time=datetime.now(),
            published=True,
            processed=True,
            with_embargo=False,
            parser_name='parsers/vasp')
        entry_metadata.m_update(**self.entry_defaults)
        entry_metadata.m_update(**kwargs)

        # create v0 default data
        if entry_archive.section_metadata.dft is None:
            if dft is None:
                dft = {
                    'xc_functional': 'GGA',
                    'code_name': 'VASP',
                    'n_calculations': 1,
                    'atoms': ['H', 'O'],
                    'n_atoms': 2
                }
            if isinstance(dft, dict):
                for key in ['atoms', 'n_atoms']:
                    if key in dft:
                        setattr(entry_metadata, key, dft.pop(key))
                section_dft = DFTMetadata.m_from_dict(dft)
            else:
                section_dft = dft
            assert isinstance(section_dft, DFTMetadata)
            entry_metadata.m_add_sub_section(EntryMetadata.dft, section_dft)

        # create v1 default data
        if entry_archive.results is None:
            if results is None:
                results = {
                    'material': {
                        'material_id': 'test_material_id',
                        'elements': ['H', 'O'],
                        'nelements': 2
                    },
                    'method': {
                        'simulation': {
                            'program_name': 'VASP',
                            'dft': {
                                'xc_functional_type': 'GGA'
                            }
                        }
                    },
                    'properties': {
                        'n_calculations': 1
                    }
                }
            if isinstance(results, dict):
                section_results = Results.m_from_dict(results)
            else:
                section_results = results
            assert isinstance(section_results, Results)
            entry_archive.m_add_sub_section(EntryArchive.results, section_results)

        if len(entry_archive.section_run) == 0:
            entry_archive.m_create(Run)

        if archive is not None:
            entry_archive.m_update(**archive)

        if entry_archive.results.material.material_id is None:
            entry_archive.results.material.material_id = 'test_material_id'

        self.archives[entry_id] = entry_archive
        self.entries[entry_id] = entry_metadata
        self.uploads.setdefault(entry_metadata.upload_id, []).append(entry_id)

        return entry_archive

    def create_structure(
            self,
            id: int, h: int, o: int, extra: List[str], periodicity: int,
            optimade: bool = True, metadata: dict = None):

        ''' Creates a calculation in Elastic and Mongodb with the given properties.

        Does require initialized :func:`elastic_infra` and :func:`mongo_infra`.

        Args:
            meta_info: A legace metainfo env.
            id: A number to create ``test_calc_id_<number>`` ids.
            h: The amount of H atoms
            o: The amount of O atoms
            extra: A list of further atoms
            periodicity: The number of dimensions to repeat the structure in
            optimade: A boolean. Iff true the entry will have optimade metadata. Default is True.
            metadata: Additional (user) metadata.
        '''
        test_vector = [0, 0, 0]
        atom_labels = ['H' for i in range(0, h)] + ['O' for i in range(0, o)] + extra

        archive = EntryArchive()
        archive.m_create(Run).m_create(
            System,
            atom_labels=atom_labels,
            atom_positions=[test_vector for i in range(0, len(atom_labels))],
            lattice_vectors=[test_vector, test_vector, test_vector],
            configuration_periodic_dimensions=[True for _ in range(0, periodicity)] + [False for _ in range(periodicity, 3)])

        run_normalize(archive)
        entry_metadata = archive.section_metadata
        entry_metadata.domain = 'dft'
        entry_metadata.apply_domain_metadata(archive)

        if not optimade:
            entry_metadata.dft.optimade = None

        if metadata is not None:
            kwargs = metadata
        else:
            kwargs = {}

        self.create_entry(
            entry_archive=archive,
            domain='dft', calc_id='test_calc_id_%d' % id, upload_id='test_upload',
            published=True, processed=True, with_embargo=False, **kwargs)
=======
def build_url(base_url: str, query_args: Dict[str, Any]) -> str:
    '''
    Takes a base_url and a dictionary, and combines to a url with query arguments.
    Arguments with value None are ignored.
    '''
    # Remove args with value None
    query_args_clean = {k: v for k, v in query_args.items() if v is not None}
    if not query_args_clean:
        return base_url
    return base_url + '?' + urllib.parse.urlencode(query_args_clean, doseq=True)
>>>>>>> e7ffd694
<|MERGE_RESOLUTION|>--- conflicted
+++ resolved
@@ -19,20 +19,16 @@
 ''' Methods to help with testing of nomad@FAIRDI.'''
 
 import urllib.parse
-from typing import List, Dict, Union
+from typing import List, Dict, Union, Any
 import json
 from logging import LogRecord
-<<<<<<< HEAD
-from datetime import datetime
-
-from nomad import search
+from datetime import datetime, timedelta
+
+from nomad import search, files
 from nomad.datamodel import EntryMetadata, EntryArchive, DFTMetadata, Results
 from nomad.datamodel.metainfo.common_dft import Run, System
 
 from tests.normalizing.conftest import run_normalize
-=======
-from typing import Dict, Any
->>>>>>> e7ffd694
 
 
 def assert_log(caplog, level: str, event_part: str) -> LogRecord:
@@ -96,7 +92,18 @@
             assert query_dict[k][0] == str(v)
 
 
-<<<<<<< HEAD
+def build_url(base_url: str, query_args: Dict[str, Any]) -> str:
+    '''
+    Takes a base_url and a dictionary, and combines to a url with query arguments.
+    Arguments with value None are ignored.
+    '''
+    # Remove args with value None
+    query_args_clean = {k: v for k, v in query_args.items() if v is not None}
+    if not query_args_clean:
+        return base_url
+    return base_url + '?' + urllib.parse.urlencode(query_args_clean, doseq=True)
+
+
 class ExampleData:
     '''
     Allows to define, create, and manage a set of example data. Will create respective
@@ -111,7 +118,8 @@
     '''
 
     def __init__(self, **kwargs):
-        self.uploads: Dict[str, List[str]] = dict()
+        self.upload_entries: Dict[str, List[str]] = dict()
+        self.uploads: Dict[str, Dict[str, Any]] = dict()
         self.entries: Dict[str, EntryMetadata] = dict()
         self.archives: Dict[str, EntryArchive] = dict()
 
@@ -119,17 +127,25 @@
         self._entry_id_counter = 1
         self._upload_id_counter = 1
 
+        self._time_stamp = datetime.now()
+
     def save(self, with_files: bool = True, with_mongo: bool = True, with_es: bool = True):
         from tests.test_files import create_test_upload_files
         from nomad import processing as proc
 
         if with_mongo:
+            for upload_id, upload_dict in self.uploads.items():
+                mongo_upload = proc.Upload(**upload_dict)
+                mongo_upload.save()
+
             for entry_metadata in self.entries.values():
                 mongo_entry = proc.Calc(
                     create_time=datetime.now(),
                     calc_id=entry_metadata.calc_id,
                     upload_id=entry_metadata.upload_id,
-                    mainfile=entry_metadata.mainfile)
+                    mainfile=entry_metadata.mainfile,
+                    parser='parsers/vasp',
+                    tasks_status='SUCCESS')
                 mongo_entry.apply_entry_metadata(entry_metadata)
                 mongo_entry.save()
 
@@ -138,8 +154,9 @@
             search.index(archives, update_materials=True, refresh=True)
 
         if with_files:
-            published = True
-            for upload_id, entry_ids in self.uploads.items():
+            for upload_id in set(list(self.uploads) + list(self.upload_entries)):
+                entry_ids = self.upload_entries.get(upload_id, [])
+                published = True
                 archives = []
                 for entry_id in entry_ids:
                     published &= self.entries[entry_id].published
@@ -149,6 +166,41 @@
                 create_test_upload_files(upload_id, archives, published=published)
                 from nomad import files
                 assert files.UploadFiles.get(upload_id) is not None
+
+    def delete(self):
+        from nomad import processing as proc
+
+        for upload_id in self.upload_entries:
+            search.delete_upload(upload_id, refresh=True)
+            upload_proc = proc.Upload.objects(upload_id=upload_id).first()
+            if upload_proc is not None:
+                upload_proc.delete()
+            upload_files = files.UploadFiles.get(upload_id)
+            if upload_files is not None:
+                upload_files.delete()
+
+    def create_upload(self, upload_id, **kwargs):
+        '''
+        Creates a dictionary holding all the upload information.
+        Default values are used/generated, and can be set via kwargs.
+        '''
+        upload_dict = {
+            'upload_id': upload_id,
+            'current_task': 'cleanup',
+            'tasks_status': 'SUCCESS',
+            'current_process': 'process_upload',
+            'process_status': 'COMPLETED',
+            'errors': [],
+            'warnings': [],
+            'create_time': self._next_time_stamp(),
+            'upload_time': self._next_time_stamp(),
+            'complete_time': self._next_time_stamp(),
+            'published': False,
+            'published_to': []}
+        upload_dict.update(kwargs)
+        if 'user_id' not in upload_dict and 'uploader' in self.entry_defaults:
+            upload_dict['user_id'] = self.entry_defaults['uploader'].user_id
+        self.uploads[upload_id] = upload_dict
 
     def create_entry(
             self,
@@ -183,9 +235,10 @@
         entry_metadata.m_update(
             calc_id=entry_id,
             upload_id=upload_id,
+            mainfile=mainfile,
+            calc_hash='dummy_hash_' + entry_id,
             domain='dft',
-            mainfile=mainfile,
-            upload_time=datetime.now(),
+            upload_time=self._next_time_stamp(),
             published=True,
             processed=True,
             with_embargo=False,
@@ -252,9 +305,17 @@
 
         self.archives[entry_id] = entry_archive
         self.entries[entry_id] = entry_metadata
-        self.uploads.setdefault(entry_metadata.upload_id, []).append(entry_id)
+        self.upload_entries.setdefault(entry_metadata.upload_id, []).append(entry_id)
 
         return entry_archive
+
+    def _next_time_stamp(self):
+        '''
+        Returns self._time_stamp and ticks up the time stamp with 1 millisecond. This
+        utility guarantees that we get unique and increasing time stamps for each entity.
+        '''
+        self._time_stamp += timedelta(milliseconds=1)
+        return self._time_stamp
 
     def create_structure(
             self,
@@ -302,16 +363,4 @@
         self.create_entry(
             entry_archive=archive,
             domain='dft', calc_id='test_calc_id_%d' % id, upload_id='test_upload',
-            published=True, processed=True, with_embargo=False, **kwargs)
-=======
-def build_url(base_url: str, query_args: Dict[str, Any]) -> str:
-    '''
-    Takes a base_url and a dictionary, and combines to a url with query arguments.
-    Arguments with value None are ignored.
-    '''
-    # Remove args with value None
-    query_args_clean = {k: v for k, v in query_args.items() if v is not None}
-    if not query_args_clean:
-        return base_url
-    return base_url + '?' + urllib.parse.urlencode(query_args_clean, doseq=True)
->>>>>>> e7ffd694
+            published=True, processed=True, with_embargo=False, **kwargs)