
import pytest
import msgpack
from io import BytesIO
import os.path

from nomad import utils, config
from nomad.archive import TOCPacker, write_archive, read_archive, ArchiveReader, query_archive

from .utils import assert_exception


def create_example_uuid(index: int = 0):
    return ('{:%dd}' % utils.default_hash_len).format(index)


@pytest.fixture(scope='session')
def example_uuid():
    return create_example_uuid()


@pytest.fixture(scope='session')
def example_entry():
    return {
        'run': {
            'program_name': 'VASP',
            'method': {
                'basis_sets': 'plane waves'
            },
            'system': [
                {
                    'atom_labels': ['H', 'H'],
                },
                {
                    'atom_labels': ['H', 'H'],
                    'symmetry': {
                        'space_group': 4
                    }
                },
            ]
        },
        'repo_entry': {
            'chemical_formula': 'H2'
        }
    }


def _unpack(data, pos=None):
    f = BytesIO(data)
    if pos is None:
        return msgpack.unpackb(f.read(), raw=False)
    else:
        f.seek(pos[0])
        return msgpack.unpackb(f.read(pos[1] - pos[0]), raw=False)


def test_toc_packer(example_entry):
    toc_packer = TOCPacker(toc_depth=2)

    toc_packer.reset()
    data = toc_packer.pack(example_entry)
    toc = toc_packer.toc

    assert toc is not None
    assert 'pos' in toc
    assert _unpack(data, toc['pos']) == example_entry

    assert 'run' in toc['toc']
    toc = toc['toc']['run']
    assert _unpack(data, toc['pos']) == example_entry['run']

    assert 'program_name' not in toc
    assert 'system' in toc['toc']
    toc = toc['toc']['system']
    assert isinstance(toc, list)
    assert 'pos' in toc[0]
    assert 'toc' not in toc[0]
    assert _unpack(data, toc[0]['pos']) == example_entry['run']['system'][0]

    assert data is not None
    assert msgpack.unpackb(data, raw=False) == example_entry


def test_write_archive_empty():
    f = BytesIO()
    write_archive(f, 0, [])


def test_short_uuids():
    f = BytesIO()
    write_archive(f, 1, [('0', {'archive': 'test'})])

    packed_archive = f.getbuffer()
    f = BytesIO(packed_archive)
    with read_archive(f) as archive:
        assert '0' in archive
        assert archive['0'].to_dict() == {'archive': 'test'}


def test_write_file(raw_files, example_uuid):
    path = os.path.join(config.fs.tmp, 'test.msg')
    write_archive(path, 1, [(example_uuid, {'archive': 'test'})])
    with read_archive(path) as archive:
        assert example_uuid in archive
        assert archive[example_uuid].to_dict() == {'archive': 'test'}


def test_write_archive_single(example_uuid, example_entry):
    f = BytesIO()
    write_archive(f, 1, [(example_uuid, example_entry)])
    packed_archive = f.getbuffer()
    archive = _unpack(packed_archive)

    assert 'toc_pos' in archive
    assert 'toc' in archive
    assert 'data' in archive
    assert example_uuid in archive['data']
    assert 'data' in archive['data'][example_uuid]
    assert archive['data'][example_uuid]['data'] == example_entry

    toc_packer = TOCPacker(toc_depth=2)
    toc_packer.reset()
    toc_packer.pack(example_entry)
    assert archive['data'][example_uuid]['toc'] == toc_packer.toc

    toc = _unpack(packed_archive, ArchiveReader._decode_position(archive['toc_pos']))
    assert example_uuid in toc
    assert _unpack(
        packed_archive, ArchiveReader._decode_position(toc[example_uuid][0])) == toc_packer.toc
    assert _unpack(
        packed_archive, ArchiveReader._decode_position(toc[example_uuid][1])) == example_entry


def test_write_archive_multi(example_uuid, example_entry):
    f = BytesIO()
    example_uuids = create_example_uuid(0), create_example_uuid(1)
    write_archive(f, 2, [
        (example_uuids[0], example_entry),
        (example_uuids[1], example_entry)])
    packed_archive = f.getbuffer()
    archive = _unpack(packed_archive)

    example_uuid = example_uuids[1]
    assert 'toc_pos' in archive
    assert 'toc' in archive
    assert 'data' in archive
    assert example_uuid in archive['data']
    assert 'data' in archive['data'][example_uuid]
    assert archive['data'][example_uuid]['data'] == example_entry

    toc = archive['toc']
    assert len(toc) == 2
    assert example_uuid in toc


@pytest.mark.parametrize('use_blocked_toc', [False, True])
def test_read_archive_single(example_uuid, example_entry, use_blocked_toc):
    f = BytesIO()
    write_archive(f, 1, [(example_uuid, example_entry)])
    packed_archive = f.getbuffer()

    f = BytesIO(packed_archive)
    data = read_archive(f, use_blocked_toc=use_blocked_toc)

    assert example_uuid in data
    assert data[example_uuid]['run']['system'][1] == example_entry['run']['system'][1]
    assert data[example_uuid]['run'].to_dict() == example_entry['run']
    assert data[example_uuid].to_dict() == example_entry

<<<<<<< HEAD
    with pytest.raises(KeyError):
        data['does not exist']

    with pytest.raises(KeyError):
        data[example_uuid]['does not exist']

    with pytest.raises(IndexError):
=======
    with assert_exception(KeyError):
        data['does not exist']

    with assert_exception(KeyError):
        data[example_uuid]['does not exist']

    with assert_exception(IndexError):
>>>>>>> c8ea64b0
        data[example_uuid]['run']['system'][2]


@pytest.mark.parametrize('use_blocked_toc', [False, True])
def test_read_archive_multi(example_uuid, example_entry, use_blocked_toc):
    archive_size = ArchiveReader.toc_block_size_entries * 2 + 23
    f = BytesIO()
    write_archive(
        f, archive_size,
        [(create_example_uuid(i), example_entry) for i in range(0, archive_size)])
    packed_archive = f.getbuffer()

    f = BytesIO(packed_archive)
    with ArchiveReader(f, use_blocked_toc=use_blocked_toc) as reader:
        if use_blocked_toc:
            reader._load_toc_block(0)
            assert reader._toc.get(create_example_uuid(0)) is not None
            assert len(reader._toc) == ArchiveReader.toc_block_size_entries
            reader._load_toc_block(archive_size - 1)
            assert reader._toc.get(create_example_uuid(archive_size - 1)) is not None
            assert len(reader._toc) > ArchiveReader.toc_block_size_entries

        for i in range(0, archive_size):
            reader.get(create_example_uuid(i)) is not None


def test_query():
    payload = {
        'c1': {
            's1': {
                'ss1': [{'p1': 1.0, 'p2': 'x'}, {'p1': 1.5, 'p2': 'y'}]
            },
            's2': {'p1': ['a', 'b']}
        },
        'c2': {
            's1': {'ss1': [{'p1': 2.0}]},
            's2': {'p1': ['c', 'd']}
        }
    }

    f = BytesIO()
    write_archive(f, 2, [(k, v) for k, v in payload.items()], entry_toc_depth=1)
    packed_archive = f.getbuffer()

    f = BytesIO(packed_archive)
<<<<<<< HEAD
    assert query_archive(f, {'calc1': '*'}) == {'calc1': payload['calc1']}
    assert query_archive(f, {'calc2': {'secA': {'subsecA1[0]': '*'}}}) == {'calc2': {'secA': {'subsecA1[0]': [{'propA1a': 2.0}]}}}
    # TODO
    # test [:][-1][0:1] ...


if __name__ == '__main__':
    import sys
    import pprint
    with open(sys.argv[1], 'rb') as f:
        data = msgpack.unpack(f)
        pprint.pprint(data)
=======
    assert query_archive(f, {'c1': '*'}) == {'c1': payload['c1']}
    assert query_archive(f, {'c1': '*', 'c2': {'s1': '*'}}) == {'c1': payload['c1'], 'c2': {'s1': payload['c2']['s1']}}
    assert query_archive(f, {'c2': {'s1': {'ss1[0]': '*'}}}) == {'c2': {'s1': {'ss1': payload['c2']['s1']['ss1'][0]}}}
    assert query_archive(f, {'c1': {'s1': {'ss1[1:]': '*'}}}) == {'c1': {'s1': {'ss1': payload['c1']['s1']['ss1'][1:]}}}
    assert query_archive(f, {'c1': {'s1': {'ss1[:2]': '*'}}}) == {'c1': {'s1': {'ss1': payload['c1']['s1']['ss1'][:2]}}}
    assert query_archive(f, {'c1': {'s1': {'ss1[0:2]': '*'}}}) == {'c1': {'s1': {'ss1': payload['c1']['s1']['ss1'][0:2]}}}
    assert query_archive(f, {'c1': {'s1': {'ss1[-2]': '*'}}}) == {'c1': {'s1': {'ss1': payload['c1']['s1']['ss1'][-2]}}}
    assert query_archive(f, {'c1': {'s1': {'ss1[:-1]': '*'}}}) == {'c1': {'s1': {'ss1': payload['c1']['s1']['ss1'][:-1]}}}
    assert query_archive(f, {'c1': {'s1': {'ss1[1:-1]': '*'}}}) == {'c1': {'s1': {'ss1': payload['c1']['s1']['ss1'][1:-1]}}}
    assert query_archive(f, {'c2': {'s1': {'ss1[-3:-1]': '*'}}}) == {'c2': {'s1': {'ss1': payload['c2']['s1']['ss1'][-3:-1]}}}


def test_read_springer():
    springer = read_archive(config.normalize.springer_db_path)
    with assert_exception(KeyError):
        springer['doesnotexist']
>>>>>>> c8ea64b0
<|MERGE_RESOLUTION|>--- conflicted
+++ resolved
@@ -6,8 +6,6 @@
 
 from nomad import utils, config
 from nomad.archive import TOCPacker, write_archive, read_archive, ArchiveReader, query_archive
-
-from .utils import assert_exception
 
 
 def create_example_uuid(index: int = 0):
@@ -167,7 +165,6 @@
     assert data[example_uuid]['run'].to_dict() == example_entry['run']
     assert data[example_uuid].to_dict() == example_entry
 
-<<<<<<< HEAD
     with pytest.raises(KeyError):
         data['does not exist']
 
@@ -175,15 +172,6 @@
         data[example_uuid]['does not exist']
 
     with pytest.raises(IndexError):
-=======
-    with assert_exception(KeyError):
-        data['does not exist']
-
-    with assert_exception(KeyError):
-        data[example_uuid]['does not exist']
-
-    with assert_exception(IndexError):
->>>>>>> c8ea64b0
         data[example_uuid]['run']['system'][2]
 
 
@@ -229,20 +217,6 @@
     packed_archive = f.getbuffer()
 
     f = BytesIO(packed_archive)
-<<<<<<< HEAD
-    assert query_archive(f, {'calc1': '*'}) == {'calc1': payload['calc1']}
-    assert query_archive(f, {'calc2': {'secA': {'subsecA1[0]': '*'}}}) == {'calc2': {'secA': {'subsecA1[0]': [{'propA1a': 2.0}]}}}
-    # TODO
-    # test [:][-1][0:1] ...
-
-
-if __name__ == '__main__':
-    import sys
-    import pprint
-    with open(sys.argv[1], 'rb') as f:
-        data = msgpack.unpack(f)
-        pprint.pprint(data)
-=======
     assert query_archive(f, {'c1': '*'}) == {'c1': payload['c1']}
     assert query_archive(f, {'c1': '*', 'c2': {'s1': '*'}}) == {'c1': payload['c1'], 'c2': {'s1': payload['c2']['s1']}}
     assert query_archive(f, {'c2': {'s1': {'ss1[0]': '*'}}}) == {'c2': {'s1': {'ss1': payload['c2']['s1']['ss1'][0]}}}
@@ -257,6 +231,13 @@
 
 def test_read_springer():
     springer = read_archive(config.normalize.springer_db_path)
-    with assert_exception(KeyError):
+    with pytest.raises(KeyError):
         springer['doesnotexist']
->>>>>>> c8ea64b0
+
+
+if __name__ == '__main__':
+    import sys
+    import pprint
+    with open(sys.argv[1], 'rb') as f:
+        data = msgpack.unpack(f)
+        pprint.pprint(data)