--- conflicted
+++ resolved
@@ -16,11 +16,8 @@
 import pytest
 import click.testing
 import json
-<<<<<<< HEAD
-=======
 import mongoengine
 import datetime
->>>>>>> 37ac4eeb
 
 from nomad import utils, search, processing as proc, files
 from nomad.cli import cli
