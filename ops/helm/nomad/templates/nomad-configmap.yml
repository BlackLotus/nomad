--- conflicted
+++ resolved
@@ -53,7 +53,6 @@
     celery:
       routing: "{{ .Values.worker.routing }}"
       timeout: 7200
-<<<<<<< HEAD
     keycloak:
       server_url: "{{ .Values.keycloak.serverUrl }}"
       realm_name: "{{ .Values.keycloak.realmName }}"
@@ -61,6 +60,4 @@
       client_id: "{{ .Values.keycloak.clientId }}"
       client_secret: "*"
       password: "*"
-=======
     springer_db_path: "{{ .Values.springerDbPath }}"
->>>>>>> f87ba5e2
