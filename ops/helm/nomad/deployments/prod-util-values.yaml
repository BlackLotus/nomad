--- conflicted
+++ resolved
@@ -1,11 +1,6 @@
 version:
-<<<<<<< HEAD
   label: "1.1.0"
   isBeta: true
-=======
-  label: "1.0.8"
-  isBeta: false
->>>>>>> ae3943f6
   usesBetaData: false
   officialUrl: "https://nomad-lab.eu/prod/v1/gui"
 
