proxy:
  nodePort: 30013
  external:
    host: "labdev-nomad.esc.rzg.mpg.de"
    path: "/fairdi/nomad/reprocess"

<<<<<<< HEAD
=======
api:
  disableReset: true
  adminPasswordSecret: 'nomad-production-repository-password'

>>>>>>> 9a46c6eb
gui:
  debug: true

worker:
  replicas: 3
  routing: "worker"

dbname: fairdi_nomad_prod

uploadurl: 'https://labdev-nomad.rzg.mpg.de/fairdi/nomad/reprocess/upload'

keycloak:
  passwordSecret: 'nomad-keycloak-password'
  clientSecret: 'nomad-keycloak-prod-api-secret'

volumes:
  prefixSize: 1
  public: /nomad/fairdi/prod/fs/public
  staging: /scratch/fairdi/migration/fs/staging
  tmp: /nomad/fairdi/prod/fs/tmp
  nomad: /nomad<|MERGE_RESOLUTION|>--- conflicted
+++ resolved
@@ -1,16 +1,12 @@
+services:
+  apiSecret: 'nomad-keycloak-prod-api-secret'
+
 proxy:
   nodePort: 30013
   external:
     host: "labdev-nomad.esc.rzg.mpg.de"
     path: "/fairdi/nomad/reprocess"
 
-<<<<<<< HEAD
-=======
-api:
-  disableReset: true
-  adminPasswordSecret: 'nomad-production-repository-password'
-
->>>>>>> 9a46c6eb
 gui:
   debug: true
 
