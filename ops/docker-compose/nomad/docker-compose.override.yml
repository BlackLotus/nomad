# Copyright 2018 Markus Scheidgen
#
# Licensed under the Apache License, Version 2.0 (the "License");
# you may not use this file except in compliance with the License.
# You may obtain a copy of the License at
#
#   http://www.apache.org/licenses/LICENSE-2.0
#
# Unless required by applicable law or agreed to in writing, software
# distributed under the License is distributed on an"AS IS" BASIS,
# WITHOUT WARRANTIES OR CONDITIONS OF ANY KIND, either express or implied.
# See the License for the specific language governing permissions and
# limitations under the License.

version: '3.4'

services:
<<<<<<< HEAD
=======
    # postgres for NOMAD-coe repository API and GUI
    postgres:
        restart: 'no'
        ports:
            - 5432:5432

>>>>>>> 5742383c
    # broker for celery
    rabbitmq:
        restart: 'no'
        ports:
            - 5672:5672

    # the search engine
    elastic:
        restart: 'no'
        ports:
            - 9200:9200

    # the user data db
    mongo:
        restart: 'no'
        ports:
            - 27017:27017

    # nomad processing worker
    worker:
        restart: 'no'
        build: ../../../
        image: nomad/backend

    # nomad app
    app:
        restart: 'no'
        image: nomad/backend
        depends_on:
            - worker
        ports:
            - 8000:8000

    # nomad gui
    gui:
        restart: 'no'
        build: ../../../gui
        image: nomad/frontend
        ports:
            - 8080:8000<|MERGE_RESOLUTION|>--- conflicted
+++ resolved
@@ -15,15 +15,6 @@
 version: '3.4'
 
 services:
-<<<<<<< HEAD
-=======
-    # postgres for NOMAD-coe repository API and GUI
-    postgres:
-        restart: 'no'
-        ports:
-            - 5432:5432
-
->>>>>>> 5742383c
     # broker for celery
     rabbitmq:
         restart: 'no'
