--- conflicted
+++ resolved
@@ -283,6 +283,10 @@
             definition = _editable_metadata.get(key, None)
             if definition is None and self.upload.from_oasis:
                 definition = _oasis_metadata.get(key, None)
+
+            if key == 'uploader':
+                if datamodel.User.get(self.upload.user_id).is_admin:
+                    definition = datamodel.EntryMetadata.uploader
 
             if definition is None:
                 logger.warn('Users cannot set metadata', quantity=key)
@@ -656,70 +660,7 @@
                     normalizer(self._parser_results).normalize(logger=logger)
                     logger.info('normalizer completed successfull', **context)
                 except Exception as e:
-<<<<<<< HEAD
                     raise ProcessFailure('normalizer failed with exception', exc_info=e, error=str(e), **context)
-=======
-                    self.fail('normalizer failed with exception', exc_info=e, error=str(e), **context)
-
-    def _read_metadata_from_file(self, logger):
-        # metadata file name defined in nomad.config nomad_metadata.yaml/json
-        # which can be placed in the directory containing the mainfile or somewhere up
-        # highest priority is directory with mainfile
-        metadata_file = config.metadata_file_name
-        metadata_dir = os.path.dirname(self.mainfile_file.os_path)
-        upload_raw_dir = self.upload_files._raw_dir.os_path
-
-        metadata = {}
-        metadata_part = None
-        # apply the nomad files of the current directory and parent directories
-        while True:
-            metadata_part = self.upload.metadata_file_cached(
-                os.path.join(metadata_dir, metadata_file))
-            for key, val in metadata_part.items():
-                if key in ['entries', 'oasis_datasets']:
-                    continue
-                metadata.setdefault(key, val)
-
-            if metadata_dir == upload_raw_dir:
-                break
-
-            metadata_dir = os.path.dirname(metadata_dir)
-
-        # Top-level nomad file can also contain an entries dict with entry
-        # metadata per mainfile as key. This takes precedence of the other files.
-        entries = metadata_part.get('entries', {})
-        metadata_part = entries.get(self.mainfile, {})
-        for key, val in metadata_part.items():
-            metadata[key] = val
-
-        if len(metadata) > 0:
-            logger.info('Apply user metadata from nomad.yaml/json file')
-
-        for key, val in metadata.items():
-            if key in ['entries', 'skip_matching']:
-                continue
-
-            definition = _editable_metadata.get(key, None)
-            if definition is None and self.upload.from_oasis:
-                definition = _oasis_metadata.get(key, None)
-
-            if key == 'uploader':
-                if datamodel.User.get(self.upload.user_id).is_admin:
-                    definition = datamodel.EntryMetadata.uploader
-
-            if definition is None:
-                logger.warn('Users cannot set metadata', quantity=key)
-                continue
-
-            try:
-                self._entry_metadata.m_set(definition, val)
-                if definition == datamodel.EntryMetadata.calc_id:
-                    self.calc_id = val
-            except Exception as e:
-                logger.error(
-                    'Could not apply user metadata from nomad.yaml/json file',
-                    quantitiy=definition.name, exc_info=e)
->>>>>>> 2c9a71d7
 
     def archiving(self):
         ''' The process step that encapsulates all archival related actions. '''
@@ -730,7 +671,7 @@
         self._entry_metadata.processed = True
 
         if self.upload.publish_directly:
-            self._entry_metadata.published = False
+            self._entry_metadata.published |= True
 
         try:
             self._read_metadata_from_file(logger)
@@ -1356,25 +1297,19 @@
         Returns:
             Tuples of (mainfile raw path, parser)
         '''
-<<<<<<< HEAD
         staging_upload_files = self.staging_upload_files
-        for path_info in staging_upload_files.raw_directory_list(recursive=True, files_only=True):
-            self._preprocess_files(path_info.path)
-=======
+
         metadata = self.metadata_file_cached(
             os.path.join(self.upload_files.os_path, 'raw', config.metadata_file_name))
         skip_matching = metadata.get('skip_matching', False)
         entries_metadata = metadata.get('entries', {})
 
-        directories_with_match: Dict[str, str] = dict()
-        upload_files = self.upload_files.to_staging_upload_files()
-        for filename in upload_files.raw_file_manifest():
-            self._preprocess_files(filename)
-
-            if skip_matching and filename not in entries_metadata:
+        for path_info in staging_upload_files.raw_directory_list(recursive=True, files_only=True):
+            self._preprocess_files(path_info.path)
+
+            if skip_matching and path_info.path not in entries_metadata:
                 continue
 
->>>>>>> 2c9a71d7
             try:
                 parser = match_parser(staging_upload_files.raw_file_object(path_info.path).os_path)
                 if parser is not None:
@@ -1562,35 +1497,12 @@
             # We have reprocessed an already published upload
             logger.info('started to repack re-processed upload')
 
-<<<<<<< HEAD
             with utils.timer(logger, 'staged upload files re-packed'):
                 self.staging_upload_files.pack(self.entries_user_and_system_metadata(), create=False, include_raw=False)
 
             self._cleanup_staging_files()
             self.last_update = datetime.utcnow()
             self.save()
-=======
-            with self.entries_metadata(self.metadata) as calcs:
-                with utils.timer(logger, 'upload metadata updated'):
-                    def create_update(calc):
-                        calc.published = True
-                        calc.with_embargo = calc.with_embargo if calc.with_embargo is not None else False
-                        return UpdateOne(
-                            {'_id': calc.calc_id},
-                            {'$set': {'metadata': calc.m_to_dict(
-                                include_defaults=True, categories=[datamodel.MongoMetadata])}})
-
-                    Calc._get_collection().bulk_write([create_update(calc) for calc in calcs])
-
-                with utils.timer(logger, 'upload staging files packed'):
-                    self.upload_files.pack(calcs)
-
-                with utils.timer(logger, 'index updated'):
-                    search.publish(calcs)
-
-            with utils.timer(logger, 'upload staging files deleted'):
-                self.upload_files.delete()
->>>>>>> 2c9a71d7
 
         if self.publish_directly and not self.published and self.processed_calcs > 0:
             logger = self.get_logger(upload_size=self.upload_files.size)
