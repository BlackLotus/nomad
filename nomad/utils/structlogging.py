#
# Copyright The NOMAD Authors.
#
# This file is part of NOMAD. See https://nomad-lab.eu for further info.
#
# Licensed under the Apache License, Version 2.0 (the "License");
# you may not use this file except in compliance with the License.
# You may obtain a copy of the License at
#
#     http://www.apache.org/licenses/LICENSE-2.0
#
# Unless required by applicable law or agreed to in writing, software
# distributed under the License is distributed on an "AS IS" BASIS,
# WITHOUT WARRANTIES OR CONDITIONS OF ANY KIND, either express or implied.
# See the License for the specific language governing permissions and
# limitations under the License.
#

'''
.. autofunc::nomad.utils.create_uuid
.. autofunc::nomad.utils.hash
.. autofunc::nomad.utils.timer

Logging in nomad is structured. Structured logging means that log entries contain
dictionaries with quantities related to respective events. E.g. having the code,
parser, parser version, calc_id, mainfile, etc. for all events that happen during
calculation processing. This means the :func:`get_logger` and all logger functions
take keyword arguments for structured data. Otherwise :func:`get_logger` can
be used similar to the standard *logging.getLogger*.

Depending on the configuration all logs will also be send to a central logstash.

.. autofunc::nomad.utils.get_logger
.. autofunc::nomad.utils.hash
.. autofunc::nomad.utils.create_uuid
.. autofunc::nomad.utils.timer
.. autofunc::nomad.utils.lnr
'''

from typing import cast, Any
import logging
import structlog
from structlog.processors import StackInfoRenderer, format_exc_info, TimeStamper, JSONRenderer
from structlog.stdlib import LoggerFactory
import logstash
from contextlib import contextmanager
import json
import re

from nomad import config, utils


def sanitize_logevent(event: str) -> str:
    '''
    Prepares a log event or message for analysis in elastic stack. It removes numbers,
    list, and matrices of numbers from the event string and limits its size. The
    goal is to make it easier to define aggregations over events by using event
    strings as representatives for event classes rather than event instances (with
    concrete numbers, etc).
    '''
    sanitized_event = event[:120]
    sanitized_event = re.sub(r'(\d*\.\d+|\d+(\.\d*)?)', 'X', sanitized_event)
    sanitized_event = re.sub(r'((\[|\()\s*)?X\s*(,\s*X)+(\s*(\]|\)))?', 'L', sanitized_event)
    sanitized_event = re.sub(r'((\[|\()\s*)?[XL](,\s*[XL])+(\s*(\]|\)))?', 'M', sanitized_event)
    return sanitized_event


@contextmanager
def legacy_logger(logger):
    ''' Context manager that makes the given logger the logger for legacy log entries. '''
    LogstashHandler.legacy_logger = logger
    try:
        yield
    finally:
        LogstashHandler.legacy_logger = None


class LogstashHandler(logstash.TCPLogstashHandler):
    '''
    A log handler that emits records to logstash. It also filters logs for being
    structlog entries. All other entries are diverted to a global `legacy_logger`.
    This legacy logger is supposed to be a structlog logger that turns legacy
    records into structlog entries with reasonable binds depending on the current
    execution context (e.g. parsing/normalizing, etc.). If no legacy logger is
    set, they get emitted as usual (e.g. non nomad logs, celery, dbs, etc.)
    '''

    legacy_logger = None

    def __init__(self):
        super().__init__(
            config.logstash.host,
            config.logstash.tcp_port, version=1)

    def filter(self, record):
        if record.name == 'uvicorn.access':
            http_access_path = record.args[2]
            if 'alive' in http_access_path or 'gui/index.html' in http_access_path:
                return False

        if super().filter(record):
            is_structlog = False
            if isinstance(record.msg, str):
                is_structlog = record.msg.startswith('{') and record.msg.endswith('}')

            if is_structlog:
                return True
            else:
                if LogstashHandler.legacy_logger is None:
                    return True
                else:
                    LogstashHandler.legacy_logger.log(
                        record.levelno, sanitize_logevent(record.msg), args=record.args,
                        exc_info=record.exc_info, stack_info=record.stack_info,
                        legacy_logger=record.name)

                    return False

        return False


class LogstashFormatter(logstash.formatter.LogstashFormatterBase):

    def format(self, record):
        try:
            structlog = json.loads(record.getMessage())
        except json.JSONDecodeError:
            structlog = dict(event=record.getMessage())

        # Create message dict
        message = {
            '@timestamp': self.format_timestamp(record.created),
            '@version': '1',
            'event': structlog['event'],
            'host': self.host,
            'path': record.pathname,
            'tags': self.tags,
            'type': self.message_type,

            # Extra Fields
            'level': record.levelname,
            'logger_name': record.name,

            # Nomad specific
            'nomad.service': config.meta.service,
            'nomad.release': config.meta.release,
            'nomad.version': config.meta.version,
            'nomad.commit': config.meta.commit,
            'nomad.deployment': config.meta.deployment
        }

        if record.name.startswith('nomad'):
            for key, value in structlog.items():
                if key in ('event', 'stack_info', 'id', 'timestamp'):
                    continue
                elif key == 'exception':
                    exception_trace = value.strip('\n')
                    message['digest'] = str(value)[-256:]
<<<<<<< HEAD
                    # exclude the last line, which is the exception message and might
                    # vary for different instances of the same exception
                    message['exception_hash'] = utils.hash(
                        exception_trace[:exception_trace.rfind('\n')])
=======
                    message['exception_hash'] = utils.hash(value)
>>>>>>> affb8137
                elif key in ['upload_id', 'calc_id', 'mainfile']:
                    key = 'nomad.%s' % key
                else:
                    key = '%s.%s' % (record.name, key)

                message[key] = value
        else:
            message.update(structlog)

        # Handle uvicorn access events
        if record.name == 'uvicorn.access':
            status_code = getattr(record, 'status_code', None)
            if status_code is not None:
                message['uvicorn.status_code'] = status_code
            scope = getattr(record, 'scope', None)
            if scope is not None:
                message['uvicorn.method'] = scope['method']
                message['uvicorn.path'] = scope['path']
                message['uvicorn.query_string'] = scope['query_string'].decode()
                message['uvicorn.headers'] = {
                    key.decode(): value.decode() for key, value in scope['headers']}
            args = getattr(record, 'args', None)
            if args is not None and len(args) == 5:
                _, method, path_w_query, _, status_code = args
                path_w_query_components = path_w_query.split('?', 1)
                path = path_w_query_components[0]
                if len(path_w_query_components) == 2:
                    query_string = path_w_query_components[1]
                    message['uvicorn.query_string'] = query_string
                message['uvicorn.method'] = method
                message['uvicorn.path'] = path
                message['uvicorn.status_code'] = status_code
        else:
            # Add extra fields
            message.update(self.get_extra_fields(record))

        # If exception, add debug info
        if record.exc_info:
            message.update(self.get_debug_fields(record))

        return self.serialize(message)


class ConsoleFormatter(LogstashFormatter):

    short_format = False

    @classmethod
    def serialize(cls, message_dict):
        from io import StringIO

        logger = message_dict.pop('logger_name', 'unknown logger')
        event = message_dict.pop('event', None)
        level = message_dict.pop('level', 'UNKNOWN')
        exception = message_dict.pop('exception', None)
        time = message_dict.pop('@timestamp', '1970-01-01 12:00:00')

        for key in ['type', 'tags', 'stack_info', 'path', 'message', 'host', '@version', 'digest']:
            message_dict.pop(key, None)
        keys = list(message_dict.keys())
        keys.sort()

        out = StringIO()
        out.write('%s %s %s %s' % (
            level.ljust(8), logger.ljust(20)[:20], time.ljust(19)[:19], event))
        if exception is not None:
            out.write('\n  - exception: %s' % str(exception).replace('\n', '\n    '))

        for key in keys:
            if cls.short_format and key.startswith('nomad.'):
                print_key = key[6:]
            else:
                print_key = key
            if not cls.short_format or print_key not in ['release', 'service']:
                out.write('\n  - %s: %s' % (print_key, str(message_dict.get(key, None))))
        return out.getvalue()


def add_logstash_handler(logger):
    logstash_handler = next((
        handler for handler in logger.handlers
        if isinstance(handler, LogstashHandler)), None)

    if logstash_handler is None:
        logstash_handler = LogstashHandler()
        logstash_handler.formatter = LogstashFormatter(tags=['nomad', config.meta.release])
        logstash_handler.setLevel(config.logstash.level)
        logger.addHandler(logstash_handler)


def get_logger(name, **kwargs):
    '''
    Returns a structlog logger that is already attached with a logstash handler.
    Use additional *kwargs* to pre-bind some values to all events.
    '''
    if name.startswith('nomad.'):
        name = '.'.join(name.split('.')[:2])

    logger = structlog.get_logger(name, **kwargs)
    return logger


# configure structlog
log_processors = [
    StackInfoRenderer(),
    format_exc_info,
    TimeStamper(fmt="%Y-%m-%d %H:%M.%S", utc=False),
    JSONRenderer(sort_keys=True)
]

default_factory = LoggerFactory()


def logger_factory(*args):
    logger = default_factory(*args)
    logger.setLevel(logging.DEBUG)
    return logger


structlog.configure(
    processors=cast(Any, log_processors),
    logger_factory=logger_factory,
    wrapper_class=structlog.stdlib.BoundLogger)


root = logging.getLogger()


# configure logging in general
def configure_logging(console_log_level=config.console_log_level):
    logging.basicConfig(level=logging.DEBUG)
    for handler in root.handlers:
        if not isinstance(handler, LogstashHandler):
            handler.setLevel(console_log_level)
            handler.setFormatter(ConsoleFormatter())


configure_logging()


# configure logstash
if config.logstash.enabled:
    add_logstash_handler(root)

    get_logger(__name__).info(
        'setup logging',
        logstash=config.logstash.enabled,
        logstash_host=config.logstash.host,
        logstash_port=config.logstash.tcp_port,
        logstash_level=config.logstash.level)

# configure log levels
for logger in [
        'elasticsearch',
        'urllib3.connectionpool', 'bravado', 'bravado_core', 'swagger_spec_validator']:
    logging.getLogger(logger).setLevel(logging.WARNING)<|MERGE_RESOLUTION|>--- conflicted
+++ resolved
@@ -156,14 +156,10 @@
                 elif key == 'exception':
                     exception_trace = value.strip('\n')
                     message['digest'] = str(value)[-256:]
-<<<<<<< HEAD
                     # exclude the last line, which is the exception message and might
                     # vary for different instances of the same exception
                     message['exception_hash'] = utils.hash(
                         exception_trace[:exception_trace.rfind('\n')])
-=======
-                    message['exception_hash'] = utils.hash(value)
->>>>>>> affb8137
                 elif key in ['upload_id', 'calc_id', 'mainfile']:
                     key = 'nomad.%s' % key
                 else:
