# Copyright 2018 Markus Scheidgen
#
# Licensed under the Apache License, Version 2.0 (the "License");
# you may not use this file except in compliance with the License.
# You may obtain a copy of the License at
#
#   http://www.apache.org/licenses/LICENSE-2.0
#
# Unless required by applicable law or agreed to in writing, software
# distributed under the License is distributed on an"AS IS" BASIS,
# WITHOUT WARRANTIES OR CONDITIONS OF ANY KIND, either express or implied.
# See the License for the specific language governing permissions and
# limitations under the License.

"""
This module contains functions to read data from NOMAD coe, external sources,
other/older nomad@FAIRDI instances to mass upload it to a new nomad@FAIRDI instance.

.. autoclass:: NomadCOEMigration
.. autoclass:: SourceCalc
"""

from typing import Generator, Tuple, List, Iterable, Any, Dict
import multiprocessing
import multiprocessing.pool
import time
import os
import os.path
import sys
import tarfile
import math
from mongoengine import Document, IntField, StringField, DictField, BooleanField
import datetime
from bravado.exception import HTTPNotFound, HTTPBadRequest, HTTPGatewayTimeout
import os
import runstats
import io
import threading
from contextlib import contextmanager
import shutil
import random
import io
import json

<<<<<<< HEAD
from nomad import utils, infrastructure, files, config, search
from nomad.coe_repo import User, Calc
=======
from nomad import utils, infrastructure, files, config
from nomad.coe_repo import User, Calc, NoCalculation
>>>>>>> de030c36
from nomad.datamodel import CalcWithMetadata
from nomad.processing import FAILURE


if sys.version_info >= (3, 7):
    import zipfile
else:
    import zipfile37 as zipfile

default_pid_prefix = 7000000
""" The default pid prefix for new non migrated calculations """

gb = 1024 * 1024 * 1024

max_package_size = 32 * gb
""" The maximum size of a package that will be used as an upload on nomad@FAIRDI """
use_stats_for_filestats_threshold = 1024

default_comment = 'entry with unknown provernance'
default_uploader = dict(id=1)

protected_uploads = ['ftp_upload_for_uid_125', 'ftp_upload_for_uid_290']
""" Uploads that we will not delete existing extracted files for """


def iterable_to_stream(iterable, buffer_size=io.DEFAULT_BUFFER_SIZE):
    """
    Lets you use an iterable (e.g. a generator) that yields bytestrings as a read-only
    input stream.

    The stream implements Python 3's newer I/O API (available in Python 2's io module).
    For efficiency, the stream is buffered.
    """
    class IterStream(io.RawIOBase):
        def __init__(self):
            self.leftover = None
            self.iterator = iter(iterable)

        def readable(self):
            return True

        def readinto(self, b):
            requested_len = len(b)  # We're supposed to return at most this much
            while True:
                try:
                    chunk = next(self.iterator)
                except StopIteration:
                    if len(self.leftover) == 0:
                        return 0  # indicate EOF
                    chunk = self.leftover
                output, self.leftover = chunk[:requested_len], chunk[requested_len:]
                len_output = len(output)
                if len_output == 0:
                    continue  # do not prematurely indicate EOF
                b[:len_output] = output
                return len_output

    return io.BufferedReader(IterStream(), buffer_size=buffer_size)


Directory = Tuple[List[str], str, int]


def create_package_zip(
        upload_id: str, upload_path: str, package_id: str, package_path: str, compress: bool,
        package_filepaths: Iterable[str]) -> None:
    logger = utils.get_logger(
        __name__, source_upload_id=upload_id,
        source_upload_path=upload_path, package_id=package_id)

    package_zip = zipfile.ZipFile(
        package_path, 'w',
        compression=zipfile.ZIP_DEFLATED if compress else zipfile.ZIP_STORED)

    try:
        for filepath in package_filepaths:
            package_zip.write(filepath, filepath[len(upload_path):])
    except Exception as e:
        logger.error('could not write file to zip', filepath=filepath, exc_info=e)
    finally:
        package_zip.close()

    logger.info('package zip created')


def missing_calcs_data(start_pid: int = 0):
    """ Produces data about missing calculations """
    results = utils.POPO(
        no_package=[],
        no_calcs=[],
        not_migrated=[],
        failed_packages=[],
        missing_mainfile=[],
        others=[])

    # not not check these uploads
    not_check_uploads = [
        'fairdi',  # these are links to uploads already processed with nomad@fairdi
        'nomad',  # these are links to uploads already processed with nomad@fairdi
        'ftp_upload_for_uid_125',
        'ftp_upload_for_uid_290',
        'ftp_upload_for_uid_502_2011-09-06-15-33-33-333221',
        'ftp_upload_for_uid_502_2011-09-27-20-49-58-937390',
        'ftp_upload_for_uid_502_2011-10-01-20-48-22-561661',
        'ftp_upload_for_uid_502_2011-10-07-08-52-06-841358',
        'ftp_upload_for_uid_502_2011-10-07-08-57-17-804213',
        'ftp_upload_for_uid_502_2011-10-07-08-59-32-464608',
        'ftp_upload_for_uid_502_2011-10-07-19-04-54-725186',
        'ftp_upload_for_uid_502_2011-11-15-20-50-34-020718',
        'ftp_upload_for_uid_502_2011-11-15-20-56-28-015287',
        'ftp_upload_for_uid_502_2011-11-15-21-30-01-561680',
        'ftp_upload_for_uid_502_2011-11-15-21-33-26-574967',
        'ftp_upload_for_uid_502_2011-11-15-21-40-33-307359',
        'ftp_upload_for_uid_502_2011-11-26-23-17-19-882290',
        'ftp_upload_for_uid_502_2011-11-26-23-50-30-089143',
        'ftp_upload_for_uid_502_2011-12-01-00-14-18-140240',
        'ftp_upload_for_uid_502_2011-12-01-14-04-45-404271',
        'ftp_upload_for_uid_502_2011-12-01-23-09-09-854328',
        'ftp_upload_for_uid_502_2011-12-05-08-46-20-831174',
        'ftp_upload_for_uid_502_2011-12-05-10-46-30-923923',
        'ftp_upload_for_uid_502_2011-12-23-09-26-49-935721',
        'ftp_upload_for_uid_502_2011-12-23-10-39-22-459271',
        'ftp_upload_for_uid_502_2012-03-15-09-16-22-390174',
        'ftp_upload_for_uid_502_2012-03-23-19-18-02-789330',
        'ftp_upload_for_uid_502_2012-03-24-06-09-06-576223',
        'ftp_upload_for_uid_502_2012-03-26-08-53-28-847937',
        'ftp_upload_for_uid_502_2012-03-28-09-53-35-930264',
        'ftp_upload_for_uid_502_2012-04-25-17-12-51-662156',
        'ftp_upload_for_uid_502_2012-04-26-00-04-07-260381',
        'ftp_upload_for_uid_502_2012-04-26-09-31-29-421336',
        'ftp_upload_for_uid_502_2012-04-27-07-15-28-871403',
        'ftp_upload_for_uid_502_2012-04-27-22-53-49-117894',
        'ftp_upload_for_uid_502_2012-05-16-13-36-29-938929',
        'ftp_upload_for_uid_502_2012-05-18-17-18-20-527193',
        'ftp_upload_for_uid_502_2012-05-19-19-51-50-814160',
        'ftp_upload_for_uid_502_2012-05-21-15-14-17-579123',
        'ftp_upload_for_uid_502_2012-05-25-13-52-49-651647',
        'ftp_upload_for_uid_502_2012-06-14-17-47-19-089204',
        'ftp_upload_for_uid_502_2012-06-21-21-34-07-966108',
        'ftp_upload_for_uid_502_2012-06-26-22-25-28-412879',
        'ftp_upload_for_uid_502_2012-07-02-10-35-45-887222',
        'ftp_upload_for_uid_502_2012-07-02-10-36-33-740348',
        'ftp_upload_for_uid_502_2012-07-09-10-03-15-368689',
        'ftp_upload_for_uid_502_2012-07-26-07-27-00-284225',
        'ftp_upload_for_uid_502_2012-07-26-07-29-11-627501',
        'ftp_upload_for_uid_502_2012-08-14-13-16-25-535995',
        'ftp_upload_for_uid_502_2012-08-16-15-04-45-599710',
        'ftp_upload_for_uid_502_2012-08-23-06-23-02-115869',
        'ftp_upload_for_uid_502_2012-08-23-16-36-49-087908',
        'ftp_upload_for_uid_502_2012-08-24-17-10-15-161628',
        'ftp_upload_for_uid_502_2012-08-26-05-04-25-027012',
        'ftp_upload_for_uid_502_2012-08-29-18-31-26-494251',
        'ftp_upload_for_uid_502_2012-08-30-07-01-07-502171',
        'ftp_upload_for_uid_502_2012-09-01-08-01-03-573873',
        'ftp_upload_for_uid_502_2012-09-06-13-54-56-201039',
        'ftp_upload_for_uid_502_2012-09-07-21-38-22-787875',
        'ftp_upload_for_uid_502_2012-09-09-07-32-31-653109',
        'ftp_upload_for_uid_502_2012-09-10-09-48-57-289279',
        'ftp_upload_for_uid_502_2012-09-11-07-04-32-036763',
        'ftp_upload_for_uid_502_2012-09-15-20-31-02-157060',
        'ftp_upload_for_uid_502_2012-09-20-06-29-02-132434',
        'ftp_upload_for_uid_502_2012-09-21-11-27-20-615773',
        'ftp_upload_for_uid_502_2012-09-21-17-31-17-335523',
        'ftp_upload_for_uid_502_2012-09-24-20-27-36-041292',
        'ftp_upload_for_uid_502_2012-09-25-16-21-09-043610',
        'ftp_upload_for_uid_502_2012-10-01-17-27-20-733800',
        'ftp_upload_for_uid_502_2012-10-02-17-02-03-194493',
        'ftp_upload_for_uid_502_2012-10-08-14-10-54-373136',
        'ftp_upload_for_uid_502_2012-10-12-12-40-36-780644',
        'ftp_upload_for_uid_502_2012-10-24-14-51-09-134377',
        'ftp_upload_for_uid_502_2012-10-29-11-01-45-431034',
        'ftp_upload_for_uid_502_2012-11-16-17-02-37-016199',
        'ftp_upload_for_uid_502_2012-11-19-09-16-47-377264',
        'ftp_upload_for_uid_502_2012-11-23-13-23-45-623620',
        'ftp_upload_for_uid_502_2012-11-26-14-56-17-339064',
        'ftp_upload_for_uid_502_2012-12-03-09-52-02-714224',
        'ftp_upload_for_uid_502_2012-12-10-20-09-30-463926',
        'ftp_upload_for_uid_502_2011-08-17-14-29-25-505869']

    # aggregate missing calcs based on uploads
    source_uploads = SourceCalc._get_collection().aggregate([
        {'$match': {'migration_version': -1, '_id': {'$gte': start_pid}, 'upload': {'$nin': not_check_uploads}}},
        {'$group': {'_id': '$upload', 'calcs': {'$push': {'mainfile': '$mainfile', 'pid': '$metadata.pid'}}}}])
    source_uploads = list(source_uploads)

    for source_upload in source_uploads:
        source_upload['calcs'] = sorted(source_upload['calcs'], key=lambda a: a['mainfile'])

    source_uploads = [
        utils.POPO(source_upload_id=d['_id'], calcs=d['calcs'])
        for d in source_uploads]

    source_uploads = sorted(source_uploads, key=lambda u: len(u.calcs))

    # go through all problematic uploads
    for source_upload in source_uploads:
        logger = utils.get_logger(__name__, source_upload_id=source_upload.source_upload_id)

        def package_query(**kwargs):
            return Package.objects(upload_id=source_upload.source_upload_id, **kwargs)

        def cause(upload, **kwargs):
            cause = dict(
                source_upload_id=upload.source_upload_id, calcs=len(upload.calcs),
                example_mainfile=upload.calcs[0]['mainfile'],
                example_pid=upload.calcs[0]['pid'])
            cause.update(**kwargs)

            return cause

        try:

            # check if packages exist
            if package_query().count() == 0:
                results.no_package.append(cause(source_upload))
                continue

            logger.debug('package exists')

            # check if packages are not migrated
            not_migrated_query = package_query(migration_version__lt=0)
            if not_migrated_query.count() > 0:
                results.not_migrated.append(cause(
                    source_upload,
                    packages=list(package.package_id for package in not_migrated_query)))
                continue
            logger.debug('packages are migrated')

            # check if packages all failed due to no calcs
            no_calcs_query = package_query(report__total_calcs=0)
            if no_calcs_query.count() == package_query().count():
                results.no_calcs.append(cause(
                    source_upload,
                    packages=list(package.package_id for package in no_calcs_query)))
                continue
            logger.debug('packages have calcs')

            # check if packages failed
            failed_packages_query = package_query(report__failed_packages__ne=0)
            if failed_packages_query.count() > 0:
                results.failed_packages.append(cause(
                    source_upload,
                    packages=list(package.package_id for package in failed_packages_query)))
                continue
            logger.debug('packages are processed')

            # check if a mainfile does not exist in the package
            checkall = True
            if checkall:
                all_files = {}
                for package in package_query():
                    with zipfile.ZipFile(package.package_path, 'r') as zf:
                        for path in zf.namelist():
                            all_files[path] = path
                exist, not_exist = 0, 0
                example_mainfile, example_exists_mainfile = '', ''
                for calc in source_upload.calcs:
                    mainfile = calc['mainfile']
                    if mainfile in all_files:
                        exist += 1
                        example_exists_mainfile = mainfile
                    else:
                        not_exist += 1
                        example_mainfile = mainfile
                        example_pid = calc['pid']
                if not_exist > 0:
                    results.missing_mainfile.append(cause(
                        source_upload,
                        missing=not_exist,
                        example_mainfile=example_mainfile,
                        example_pid=example_pid,
                        missing_but_exist=exist,
                        missing_but_exists_example=example_exists_mainfile))
                    continue
            else:
                try:
                    for calc in source_upload.calcs:
                        mainfile = calc['mainfile']
                        contained = False
                        for package in package_query():
                            try:
                                with zipfile.ZipFile(package.package_path, 'r', allowZip64=True) as zf:
                                    try:
                                        if zf.getinfo(mainfile) is not None:
                                            contained = True
                                            break
                                    except KeyError:
                                        pass
                            except FileNotFoundError:
                                logger.info('cannot verify mainfile existence due to missing package data.')

                        if not contained:
                            results.missing_mainfile.append(cause(source_upload, missing_mainfile=mainfile))
                            raise KeyError

                        # only check the first
                        break
                except KeyError:
                    continue
            logger.debug('mainfiles do exist')

            results.others.append(cause(source_upload))

        except Exception as e:
            logger.error('exception while checking upload', exc_info=e)

    summary = utils.POPO(overall_missing=0)
    for key, values in results.items():
        summary[key] = 0
        for value in values:
            summary[key] += value['calcs']
            summary['overall_missing'] += value['calcs']

    results.summary = summary

    return results


class Package(Document):
    """
    A Package represents split origin NOMAD CoE uploads. We use packages as uploads
    in nomad@FAIRDI. Some of the uploads in nomad are very big (alfow lib) and need
    to be split down to yield practical (i.e. for mirrors) upload sizes. Therefore,
    uploads are split over multiple packages if one upload gets to large. A package
    always contains full directories of files to preserve *mainfile* *aux* file relations.
    Package have a package entry in mongo and a .zip file with the raw data.
    """

    package_id = StringField(primary_key=True)
    """ A random UUID for the package. Could serve later its target upload id."""
    package_path = StringField(required=True)
    """ The path to the package .zip file. """
    upload_path = StringField(required=True)
    """ The absolute path of the source upload """
    upload_id = StringField(required=True)
    """ The source upload_id. There might be multiple packages per upload (this is the point). """
    target_upload_id = StringField()
    """ The current target upload id of the processed package """
    restricted = IntField(default=0)
    """ The restricted in month, 0 for unrestricted. """
    size = IntField()
    """ The sum of all file sizes. """
    files = IntField()
    """ The number of files. """
    packages = IntField(default=-1)
    """ The number of packages in the same upload. """

    migration_version = IntField(default=-1)
    """ The version of the last successful migration of this package """
    migration_id = StringField()
    """ A random uuid that ids the migration run on this package """
    report = DictField()
    """ The report of the last successful migration of this package """
    skip_migration = BooleanField()
    """ Packages with known problems can be marked to be not migrated """
    skip_migration_reason = StringField()
    """ Optional description of the reason for skipping migration """

    migration_failure = StringField()
    """ String that describe the cause for last failed migration attempt """
    migration_failure_type = StringField()
    """ The type of migration failure: ``no_calcs``, ``processing``, ``publish``, ``exception``. """

    next_offset = IntField(default=-1)
    """ Only for packages created from large tars. Give the offset to continue to create the next package. """
    no_provernance = BooleanField(default=False)
    """ Does this package have calculations in the CoE Repository postgres db """

    meta = dict(indexes=['upload_id', 'migration_version'])

    @classmethod
    def aggregate_reports(cls, migration_version: str = None) -> 'Report':
        """
        Returns an aggregated report over all package reports of the given migration version,
        or all packages.
        """
        if migration_version is not None:
            query = cls.objects(migration_version__gte=migration_version, report__exists=True)
        else:
            query = cls.objects(report__exists=True)

        report = Report()
        for package in query:
            report.add(Report(package.report))

        return report

    @classmethod
    def create_packages_from_tar(
            cls, source_tar_path: str, offset: int = None, compress: bool = True,
            forced_upload_id: str = None) -> None:
        """
        Utility function for manually creating packages within a tar archive.
        Assuming that the tarfile contains multiple extracted uploads. The first directory
        hierarchy level is interpreted as upload_id.
        """
        logger = utils.get_logger(__name__)

        f = io.open(source_tar_path, 'rb', buffering=128 * 1024 * 1024)

        tf = tarfile.TarFile.open(fileobj=f, copybufsize=1024 * 1024)  # type: ignore
        if offset is not None:
            tf.offset = offset  # type: ignore

        try:
            last_offset = 0

            class PackageFile():
                def __init__(self, upload_id: str):
                    upload_directory = files.DirectoryObject(
                        config.fs.migration_packages, upload_id, create=True, prefix=True)

                    self.package = Package(upload_id=upload_id, package_id=utils.create_uuid())
                    self.package.package_path = upload_directory.join_file(
                        self.package.package_id + '.zip').os_path
                    self.package.upload_path = os.path.join(source_tar_path, upload_id)

                    self.package_file = zipfile.ZipFile(
                        self.package.package_path, 'w',
                        compression=zipfile.ZIP_DEFLATED if compress else zipfile.ZIP_STORED,
                        allowZip64=True)

                    self.package.size = 0
                    self.package.files = 0
                    self.package.restricted = 0
                    self.offset = last_offset

                def add_file(self, tarinfo: tarfile.TarInfo, path: str = None) -> None:
                    if path is None:
                        path = tarinfo.name

                    basepath = os.path.basename(path)
                    zip64 = True if tarinfo.size >= (2 * gb) else None
                    with self.package_file.open(path, 'w', force_zip64=zip64) as target:  # type: ignore
                        source = tf.fileobj
                        source.seek(tarinfo.offset_data)  # type: ignore
                        bufsize = tf.copybufsize  # type: ignore

                        tarfile.copyfileobj(  # type: ignore
                            source, target, tarinfo.size, tarfile.ReadError, bufsize)

                    if basepath.startswith('RESTRICTED'):
                        self.package.restricted = 36
                        try:
                            self.package.restricted = min(36, int(basepath[len('RESTRICTED_'):]))
                        except Exception:
                            pass

                    self.package.size += tarinfo.size
                    self.package.files += 1

                def close(self, all_packages: bool = False) -> None:
                    self.package_file.close()
                    self.package.next_offset = last_offset
                    self.package.save()

                    if all_packages:
                        packages = Package.objects(upload_id=self.package.upload_id).count()
                        Package._get_collection().update_many(
                            dict(upload_id=self.package.upload_id), {'$set': dict(packages=packages)})

            current_upload = None
            # the package of the current directory, might be reused for other directories,
            # if not too big
            current_package = None
            # the last package is the last created package, and can be used if not too
            # big, but the current one is too big
            last_package = None
            # used to keep packages of parent directories
            directories: Dict[str, PackageFile] = {}

            next_info = tf.next()
            while next_info is not None:
                if next_info.isfile():
                    if forced_upload_id is not None:
                        name = os.path.join(forced_upload_id, next_info.name)
                    else:
                        name = next_info.name

                    segments = name.split('/')

                    upload = segments[0]
                    if upload != current_upload:
                        # new upload
                        for package in directories.values():
                            if package != current_package:
                                package.close()

                        if current_package is not None:
                            current_package.close(True)

                        current_upload = upload
                        logger.info('new upload', source_upload_id=current_upload)

                        current_directory = None
                        current_package = PackageFile(current_upload)
                        last_package = current_package
                        directories = {}

                    if len(segments) == 2:
                        directory = ''
                    else:
                        directory = os.path.join(segments[1], *segments[2:-1])

                    if current_directory is None:
                        current_directory = directory

                    if current_directory == directory:
                        # same directory ... add files to the same package no matter what
                        pass

                    elif directory.startswith(current_directory):
                        # sub-directory ...
                        #   keep the parent package
                        #   the child package might be a new one, if current is too big
                        directories[current_directory] = current_package

                        if current_package.package.size > max_package_size:
                            if last_package == current_package:
                                last_package = None
                            current_package = last_package if last_package is not None else PackageFile(current_upload)
                            last_package = current_package

                    elif current_directory.startswith(directory):
                        # super-directory ...
                        #   remove the child package if kept
                        #   restore the parent package
                        #   add files to the parent package no matter what (its basically the same directory)
                        if current_directory in directories:
                            del(directories[current_directory])

                        current_package = None
                        while current_package is None:
                            current_package = directories.get(directory, None)
                            directory = os.path.dirname(directory)
                            if directory == '':
                                break
                        if current_package is None:
                            current_package = last_package
                            if current_package.package.size > max_package_size:
                                if last_package == current_package:
                                    last_package = None
                                current_package = last_package if last_package is not None else PackageFile(current_upload)
                                last_package = current_package

                    else:
                        # sibling ...
                        #   remove old directories package if kept
                        #   use current or new package, if current is too big
                        if current_directory in directories:
                            del(directories[current_directory])

                        if current_package.package.size > max_package_size:
                            # close current_package, if it is not used by any parent directory
                            if all(package != current_package for package in directories.values()):
                                current_package.close()

                            if current_package == last_package:
                                last_package = None

                            current_package = last_package if last_package is not None else PackageFile(current_upload)
                            last_package = current_package

                    current_directory = directory

                    current_package.add_file(next_info, name[len(current_upload) + 1:])

                else:
                    pass

                last_offset = tf.offset  # type: ignore
                next_info = tf.next()
        except Exception:
            import traceback
            traceback.print_exc()
            print('Exception while processing tarfile. The entry at %d' % last_offset)
            print('Deleting files of open packages.')
            packages = {}
            smallest_offset = last_offset
            for package in list(directories.values()) + [current_package, last_package]:
                if package is not None:
                    packages[package.package.package_id] = package.package.package_path
                    smallest_offset = min(package.offset, smallest_offset)

            for package_path in packages.values():
                try:
                    os.remove(package_path)
                except Exception:
                    pass

            print('The smallest offset of an open package was %d' % smallest_offset)
        else:
            for package in list(directories.values()) + [current_package, last_package]:
                if package is not None and package != current_package:
                    package.close()
            if current_package is not None:
                current_package.close(True)
        finally:
            try:
                tf.close()
                f.close()
            except Exception:
                pass

    @classmethod
    def get_packages(
            cls, upload_path: str, target_dir: str, create: bool = False,
            compress: bool = False, parallel: int = 1) -> Iterable['Package']:
        """
        Will get packages for the given upload_path. Creates the package zip files and
        package index entries if ``create`` is True. But, either will only be created if
        it does not already exist. Yields the Package objects.
        """
        upload_id = os.path.basename(upload_path)
        logger = utils.get_logger(__name__, source_upload_path=upload_path, source_upload_id=upload_id)

        # The packages number is written after all packages of an upload have been created.
        # this should allow to abort mid upload packaging and continue later by removing
        # all started packages first.
        is_packaged = cls.objects(upload_id=upload_id, packages__ne=-1).count() != 0

        async_results: List[multiprocessing.pool.AsyncResult] = []
        pool = multiprocessing.Pool(parallel)
        pool.__enter__()

        if not is_packaged:
            if not create:
                return None

            if not os.path.isdir(upload_path):
                logger.error('upload path is not a directory')
                return []

            upload_directory = files.DirectoryObject(target_dir, upload_id, create=True, prefix=True)
            restricted = 0

            cls.objects(upload_id=upload_id).delete()

            def create_package_entry():
                package_id = utils.create_uuid()
                return Package(
                    package_id=package_id,
                    upload_path=upload_path,
                    upload_id=upload_id,
                    package_path=upload_directory.join_file('%s.zip' % package_id).os_path)

            def close_package(package_size: int, package_filepaths: List[str]):
                package_entry_to_close = package_entry

                def save_package_entry(*args) -> None:
                    package_entry_to_close.size = package_size
                    package_entry_to_close.files = len(package_filepaths)
                    package_entry_to_close.save()

                    logger.debug(
                        'created package',
                        package_id=package_entry.package_id, size=package_size)

                def handle_package_error(*args) -> None:
                    logger.error(
                        'could not create package zip due to unexpected exception',
                        exc_info=args[0])

                while len(async_results) > parallel:
                    async_results[:] = [
                        async_result for async_result in async_results
                        if not async_result.ready()]
                    time.sleep(0.1)

                async_result = pool.apply_async(
                    create_package_zip,
                    args=(
                        upload_id, upload_path, package_entry.package_id,
                        package_entry.package_path, compress, package_filepaths),
                    callback=save_package_entry, error_callback=handle_package_error)

                async_results.append(async_result)

            package_entry = create_package_entry()
            package_size = 0
            package_filepaths = []
            with cls.upload_iterator(upload_path) as directory:
                for filepaths, parent_directory, size in directory:
                    for filepath in filepaths:
                        basepath = os.path.basename(filepath)
                        if basepath.startswith('RESTRICTED'):
                            restricted = 36
                            try:
                                restricted = min(36, int(basepath[len('RESTRICTED_'):]))
                            except Exception:
                                pass

                        package_filepaths.append(os.path.join(parent_directory, filepath))

                    if size > max_package_size:
                        logger.warn(
                            'directory exceeds max package size',
                            package_id=package_entry.package_id, size=package_size)

                    package_size += size
                    if package_size > max_package_size:
                        close_package(package_size, package_filepaths)
                        package_size, package_filepaths = 0, []
                        package_entry = create_package_entry()

                if len(package_filepaths) > 0:
                    close_package(package_size, package_filepaths)

            # wait for all zip processes to complete
            while not all(async_result.ready() for async_result in async_results):
                time.sleep(0.1)

            pool.__exit__(None, None, None)

            package_query = cls.objects(upload_id=upload_id)
            package_query.update(restricted=restricted, packages=package_query.count())
            logger.debug(
                'packaged upload', source_upload_id=upload_id, source_upload_path=upload_path,
                restricted=restricted)

            return list(package_query)  # prevent timeout, there are only ~10k packages
        else:
            return list(cls.objects(upload_id=upload_id))  # prevent timeout, there are only ~10k packages

    @classmethod
    @contextmanager
    def upload_iterator(cls, upload_path: str) -> Generator[Generator[Directory, None, None], None, None]:
        """
        A contextmanager that opens the given upload and provides a generator for
        directories. Directories are tuple of an iterable of upload relative filepaths
        and the directory size.
        """
        potential_archive_path = os.path.join(upload_path, 'archive.tar.gz')
        if os.path.isfile(potential_archive_path):
            with cls.extracted_archive(potential_archive_path) as extracted_archive:
                yield cls.iterate_upload_directory(extracted_archive)
        else:
            yield cls.iterate_upload_directory(upload_path)

    @classmethod
    def iterate_upload_directory(cls, upload_path) -> Generator[Directory, None, None]:
        """
        Interprets the given upload path as a directory. Files path are given as upload
        path relative paths.
        """
        stats = runstats.Statistics()
        for root, _, files in os.walk(upload_path):
            directory_filepaths: List[str] = []
            directory_size = 0

            if len(files) == 0:
                continue

            if len(files) < 20 and any(file.endswith('.tar.gz') for file in files):
                # TODO the OQMD case, files are managed as bunch of .tar.gz files
                for file in files:
                    archive_path = os.path.join(root, file)
                    prefix = os.path.dirname(archive_path)[len(upload_path) + 1:]
                    with cls.extracted_archive(archive_path) as extracted_archive:
                        for paths, _, size in cls.iterate_upload_directory(extracted_archive):
                            yield [os.path.join(prefix, path) for path in paths], upload_path, size
                continue

            for file in files:
                filepath = os.path.join(root, file)
                filename = filepath[len(upload_path) + 1:]
                directory_filepaths.append(filename)
                # getting file stats is pretty expensive with gpfs
                # if an upload has more then 1000 files, its pretty likely that
                # size patterns repeat ... goood enough
                if len(stats) < use_stats_for_filestats_threshold:
                    try:
                        filesize = os.path.getsize(filepath)
                    except Exception:
                        # if there are individual files that cannot be accessed, we fully ignore them
                        # they are most likely just broken links
                        pass

                    stats.push(filesize)
                else:
                    filesize = stats.mean()
                directory_size += filesize

            yield directory_filepaths, upload_path, directory_size

    @classmethod
    @contextmanager
    def extracted_archive(cls, archive_path: str) -> Generator[str, None, None]:
        """
        Temporarily extracts the given archive and returns directory with the extracted
        data.
        """
        tmp_directory = os.path.join(config.fs.local_tmp, utils.create_uuid())
        os.mkdir(tmp_directory)

        with tarfile.TarFile.open(archive_path) as tar_file:
            tar_file.extractall(tmp_directory)
        # try to fix permissions, do not care if command fails
        os.system('chmod -Rf 0755 %s/*' % tmp_directory)

        yield tmp_directory

        shutil.rmtree(tmp_directory)

    def delete_files(self, extracted_site: str, uploaded_site: str) -> Tuple[bool, str]:
        """
        Deletes the extracted files that this package was created from if
        - there is an "uploaded" version
        - the package is complete
        - it is not a "protected upload"
        """
        if self.packages < 1:
            return False, 'packaging not completed'

        upload_file = os.path.join(uploaded_site, self.upload_id, 'archive.tar.gz')
        if not os.path.exists(upload_file):
            return False, 'uploaded archive does not exist'

        extracted_dir = os.path.join(extracted_site, self.upload_id)
        if not os.path.isdir(extracted_dir):
            return False, 'extracted upload does not exist'

        if any(str(self.upload_id).startswith(upload) for upload in protected_uploads):
            return False, 'is a protected upload'

        try:
            shutil.rmtree(extracted_dir)
            return True, None
        except Exception as e:
            utils.get_logger(
                __name__, package_id=self.package_id,
                source_upload_id=self.upload_id, exc_info=e)
            return False, 'exception while deleting'


class SourceCalc(Document):
    """
    Mongo document used as a calculation, upload, and metadata db and index
    build from a given source db. Each :class:`SourceCacl` entry relates
    a pid, mainfile, upload "id" with each other for a corressponding calculation.
    It might alos contain the user metadata. The uploads are "id"ed via the
    specific path segment that identifies an upload on the CoE repo FS(s) without
    any prefixes (e.g. $EXTRACTED, /data/upload, etc.)
    """
    pid = IntField(primary_key=True)
    mainfile = StringField()
    upload = StringField()
    metadata = DictField()

    migration_version = IntField(default=-1)

    extracted_prefix = '$EXTRACTED/'
    sites = ['/data/nomad/extracted/', '/nomad/repository/extracted/']
    prefixes = [extracted_prefix] + sites

    meta = dict(indexes=['upload', 'mainfile', 'migration_version'])

    _dataset_cache: dict = {}

    @staticmethod
    def index(
            source, drop: bool = False, with_metadata: bool = True, per_query: int = 100,
            start_pid: int = -1) -> Generator[Tuple['SourceCalc', int], None, None]:
        """
        Creates a collection of :class:`SourceCalc` documents that represent source repo
        db entries.

        Arguments:
            source: The source db sql alchemy session
            drop: True to drop and create a new collection, update the existing otherwise,
                default is False.
            with_metadata: True to also grab all metadata and store it, default is True.
            per_query: The implementation tries to grab almost all data with a heavely joined
                query on the CoE snoflake/star shaped schema.
                The query cannot ask for the whole db at once: choose how many calculations
                should be read at a time to optimize for your application.
            start_pid: Only index calculations with PID greater equal the given value

        Returns:
            yields tuples (:class:`SourceCalc`, #calcs_total[incl. datasets])
        """
        logger = utils.get_logger(__name__)
        if drop:
            SourceCalc.drop_collection()

        last_source_calc = SourceCalc.objects().order_by('-pid').first()
        if start_pid is None or start_pid == -1:
            start_pid = last_source_calc.pid if last_source_calc is not None else 0
        source_query = source.query(Calc)
        total = source_query.count() - SourceCalc.objects.count()

        do_continue = True
        while do_continue:
            query_timer = utils.timer(logger, 'query source db')
            query_timer.__enter__()  # pylint: disable=E1101
            calcs: Iterable[Calc] = source_query \
                .filter(Calc.coe_calc_id > start_pid) \
                .order_by(Calc.coe_calc_id) \
                .limit(per_query)

            source_calcs = []
            do_continue = False
            for calc in calcs:
                query_timer.__exit__(None, None, None)  # pylint: disable=E1101
                try:
                    filenames = calc.files
                    if filenames is None or len(filenames) == 0:
                        continue  # dataset case

                    filename = filenames[0]
                    if len(filenames) == 1 and (filename.endswith('.tgz') or filename.endswith('.tar.gz') or filename.endswith('.zip')):
                        continue  # also a dataset, some datasets have a downloadable archive

                    for prefix in SourceCalc.prefixes:
                        filename = filename.replace(prefix, '')
                    segments = [file.strip('\\') for file in filename.split('/')]

                    source_calc = SourceCalc(pid=calc.pid)
                    source_calc.upload = segments[0]
                    source_calc.mainfile = os.path.join(*segments[1:])

                    # this is taken from metadata.location and has inconsistent directory prefix,
                    # but is more accurate than taking the first file as mainfile, which
                    # also is sometimes not the actual mainfile.
                    if calc.mainfile is not None:
                        calc_mainfile = os.path.basename(calc.mainfile)
                        if calc_mainfile != os.path.basename(source_calc.mainfile):
                            source_calc.mainfile = os.path.join(
                                os.path.dirname(source_calc.mainfile), calc_mainfile)

                    if with_metadata:
                        source_calc.metadata = calc.to_calc_with_metadata().__dict__
                    source_calcs.append(source_calc)
                except NoCalculation:
                    pass
                except Exception as e:
                    logger.error('could not index', pid=calc.pid, exc_info=e)
                    start_pid += 1
                else:
                    start_pid = source_calc.pid
                    yield source_calc, total

                do_continue = True

            if len(source_calcs) > 0:
                with utils.timer(logger, 'write index'):
                    SourceCalc.objects.insert(source_calcs)


NO_PROCESSED_CALCS = 0
FAILED_PROCESSING = 1
FAILED_PUBLISH = 2


class NomadCOEMigration:
    """
    Drives a migration from the NOMAD coe repository db to nomad@FAIRDI.

    Arguments:
        migration_version: The migration version. Only packages/calculations with
            no migration version or a lower migration version are migrated.
        package_directory: The directory that packages are/get stored in.
        compress_packages: True to use compression on package creation.
        threads: Number of threads to run migration in parallel.
        quiet: Prints stats if not quiet
    """

    default_sites = [
        '/nomad/repository/data/uploads',
        '/nomad/repository/data/extracted',
        '/data/nomad/uploaded/',
        '/data/nomad/extracted/']

    default_pid_prefix = int(1e7)

    archive_filename = 'archive.tar.gz'
    """ The standard name for tarred uploads in the CoE repository. """

    def __init__(
            self,
            migration_version: int = 0,
            package_directory: str = None,
            compress_packages: bool = False,
            threads: int = 1, quiet: bool = False) -> None:
        self.logger = utils.get_logger(__name__, migration_version=migration_version)

        self.migration_version = migration_version
        self.migration_id = utils.create_uuid()
        self.package_directory = package_directory if package_directory is not None else config.fs.migration_packages
        self.compress_packages = compress_packages
        self._client = None
        self._threads = threads
        self._quiet = quiet

        self.source = infrastructure.repository_db

    @property
    def client(self):
        if self._client is None:
            from nomad.cli.client import create_client
            self._client = create_client()

        return self._client

    def report(self):
        """ returns an aggregated report over all prior migrated packages """
        return Package.aggregate_reports(migration_version=self.migration_version)

    def copy_users(self):
        """ Copy all users. """
        for source_user in self.source.query(User).all():
            if source_user.user_id <= 2:
                # skip first two users to keep example users
                # they probably are either already the example users, or [root, Evgeny]
                continue

            create_user_payload = dict(
                user_id=source_user.user_id,
                email=source_user.email,
                first_name=source_user.first_name,
                last_name=source_user.last_name,
                password=source_user.password,
                created=source_user.created
            )

            token = source_user.get_auth_token(create=False)
            if token is not None:
                create_user_payload.update(token=token.decode('utf-8'))

            if source_user.affiliation is not None:
                create_user_payload.update(affiliation=dict(
                    name=source_user.affiliation.name,
                    address=source_user.affiliation.address))

            try:
                self.client.auth.create_user(payload=create_user_payload).response()
                self.logger.info('copied user', user_id=source_user.user_id)
            except HTTPBadRequest as e:
                self.logger.error('could not create user due to bad data', exc_info=e, user_id=source_user.user_id)

    def export_users(self):
        """ Export all users as JSON. """
        users = []
        for source_user in self.source.query(User).all():
            if source_user.user_id <= 1:
                continue

            user_payload = dict(
                repo_user_id=source_user.user_id,
                email=source_user.email,
                first_name=source_user.first_name,
                last_name=source_user.last_name,
                password=source_user.password,
                created=source_user.created.timestamp() * 1000
            )

            if source_user.affiliation is not None:
                user_payload.update(
                    affiliation=source_user.affiliation.name,
                    affiliation_address=source_user.affiliation.address)

            users.append(user_payload)

        print(json.dumps(users, indent=2))

    expected_differences = {
        '0d': 'molecule / cluster',
        '3d': 'bulk',
        '2d': '2d / surface',
        '+u': 'gga'
    }

    def validate(self, repo_calc: dict, source_calc: CalcWithMetadata, logger) -> bool:
        """
        Validates the given processed calculation, assuming that the data in the given
        source_calc is correct.

        Returns:
            False, if the calculation differs from the source calc.
        """
        keys_to_validate = [
            'atoms', 'basis_set', 'xc_functional', 'system', 'crystal_system',
            'spacegroup', 'code_name', 'code_version']

        def to_comparable_list(list):
            for item in list:
                if isinstance(item, dict):
                    for key in item.keys():
                        if key.endswith('id'):
                            yield item.get(key)
                else:
                    yield item

        is_valid = True
        for key, target_value in repo_calc.items():
            if key not in keys_to_validate:
                continue

            source_value = getattr(source_calc, key, None)

            def check_mismatch() -> bool:
                # some exceptions
                if isinstance(source_value, str) and \
                        source_value in NomadCOEMigration.expected_differences and \
                        target_value == NomadCOEMigration.expected_differences.get(source_value):
                    return True

                logger.info(
                    'source target missmatch', quantity=key,
                    source_value=source_value, target_value=target_value,
                    value_diff='%s->%s' % (str(source_value), str(target_value)))
                return False

            if source_value is None and target_value is not None:
                continue

            if target_value is None and source_value is not None:
                is_valid &= check_mismatch()

            if isinstance(target_value, list):
                source_list = list(to_comparable_list(source_value))
                target_list = list(to_comparable_list(target_value))
                if len(source_list) != len(target_list):
                    is_valid &= check_mismatch()
                elif any(a != b for a, b in zip(source_list, target_list)):
                    is_valid &= check_mismatch()
                continue

            if isinstance(source_value, str):
                source_value = source_value.lower()
                target_value = str(target_value).lower()

            if source_value != target_value:
                is_valid &= check_mismatch()

        return is_valid

    def surrogate_metadata(self, source: CalcWithMetadata):
        """
        Compute metadata from the given metadata that can be used for new calcs of the
        same upload.
        """
        return CalcWithMetadata(
            uploader=source.uploader,
            with_embargo=source.with_embargo,
            upload_time=source.upload_time,
            coauthors=source.coauthors,
            shared_with=source.shared_with,
            comment=source.comment,
            references=source.references,
            datasets=source.datasets)

    def set_pid_prefix(self, prefix: int = default_pid_prefix):
        """
        Sets the repo db pid counter to the given values. Allows to create new calcs
        without interfering with migration calcs with already existing PIDs.
        """
        self.logger.info('set pid prefix', pid_prefix=prefix)
        self.client.admin.exec_pidprefix_command(payload=dict(prefix=prefix)).response()

    def call_paginated_api(self, *args, **kwargs) -> List[Any]:
        """
        Calls nomad via :func:`call_api` multiple times and yields all paginated results. Works
        only for endpoints with pagination of course.
        """
        all_results: List[Any] = []
        page = 1
        stop = False
        kwargs.update(page=page)
        while not stop:
            response = self.call_api(*args, **kwargs)
            for result in response.results:
                all_results.append(result)

            pagination = response.pagination
            if pagination.total <= pagination.per_page * pagination.page:
                stop = True

        return all_results

    def call_api(self, operation: str, *args, **kwargs) -> Any:
        """
        Calls nomad via the bravado client. It deals with a very busy nomad and catches,
        backsoff, and retries on gateway timouts. It also circumvents bravados/jsonschemas
        thread safety issues using a global lock on client usage.

        Arguments:
            operation: Comma separated string of api, endpoint, operation,
                e.g. 'uploads.get_upload'.
        """
        op_path = operation.split('.')
        op = self.client
        for op_path_segment in op_path:
            op = getattr(op, op_path_segment)

        sleep = utils.SleepTimeBackoff()
        while True:
            try:
                NomadCOEMigration._client_lock.acquire(blocking=True)
                return op(*args, **kwargs).response().result
            except HTTPGatewayTimeout:
                sleep()
            except Exception as e:
                raise e
            finally:
                NomadCOEMigration._client_lock.release()

    def migrate(
            self, *args, delete_failed: str = '',
            create_packages: bool = False, only_republish: bool = False,
            wait: int = 0, republish: bool = False) -> utils.POPO:
        """
        Migrate the given uploads.

        It takes paths to extracted uploads as arguments.

        Requires :class:`Package` instances for the given upload paths. Those will
        be created, if they do not already exists. The packages determine the uploads
        for the target infrastructure.

        Requires a build :func:`index` to look for existing data in the source db. This
        will be used to add user (and other, PID, ...) metadata and validate calculations.

        Uses PIDs of identified old calculations. Will create new PIDs for previously
        unknown uploads. See :func:`set_pid_prefix` on how to avoid conflicts.

        Arguments:
            upload_path: A filepath to the upload directory.
            delete_failed: String from ``N``, ``U``, ``P`` to determine that uploads with
                no processed calcs (N), failed upload processing (U), or failed publish
                operation (P) should be deleted after the migration attempt.
            create_packages: If True, it will attempt to create upload packages if they
                do not exists.
            only_republish: If the package exists and is published, it will be republished.
                Nothing else. Useful to reindex/recreate coe repo, etc. This will not
                reapply the metadata (see parameter ``republish``).
            republish: Normally packages that are already uploaded and published are not republished.
                If true, already published packages are republished. This is different from
                ``only_republish``, because the package metadata will be updated, calc diffs
                recomputed, etc.
            offset: Will add a random sleep before migrating each package between 0 and
                ``wait`` seconds.

        Returns: Dictionary with statistics on the migration.
        """

        cv = threading.Condition()
        overall_report = Report()
        threads = []

        def print_report():
            if not self._quiet:
                print(overall_report)

        def migrate_package(package: Package):
            logger = self.logger.bind(
                package_id=package.package_id, source_upload_id=package.upload_id)

            if package.skip_migration:
                self.logger.info(
                    'package is marked to skip migration',
                    package_id=package.package_id, source_upload_id=package.upload_id)
                overall_report.total_packages += 1
                overall_report.skipped_packages += 1

                package_report = package.report
                if package_report is None:
                    package_report = Report()

            elif package.migration_version is not None and package.migration_version >= self.migration_version:
                if only_republish:
                    self.republish_package(package)
                else:
                    self.logger.info(
                        'package already migrated, skip it',
                        package_id=package.package_id, source_upload_id=package.upload_id)

                package_report = package.report
                overall_report.skipped_packages += 1

            else:
                try:
                    if wait > 0:
                        self.logger.info('wait for a random amount of time')
                        time.sleep(random.randint(0, wait))

                    package_report = self.migrate_package(package, delete_failed=delete_failed, republish=republish)

                except Exception as e:
                    package_report = Report()
                    package_report.failed_packages = 1
                    event = 'unexpected exception while migrating packages'
                    package.migration_failure = event + ': ' + str(e)
                    package.migration_failure_type = 'exception'
                    logger.error(event, exc_info=e)
                finally:
                    package.report = package_report
                    package.migration_version = self.migration_version

            with cv:
                package.migration_id = self.migration_id
                package.save()

                try:
                    overall_report.add(package_report)

                    migrated_all_packages = all(
                        p.migration_id == self.migration_id
                        for p in Package.objects(upload_id=package.upload_id))

                    if migrated_all_packages:
                        missing_calcs = SourceCalc.objects(
                            upload=package.upload_id, migration_version__ne=self.migration_version).count()
                        total_source_calcs = SourceCalc.objects(upload=package.upload_id).count()

                        overall_report.missing_calcs += missing_calcs
                        overall_report.total_source_calcs += total_source_calcs

                        logger.info('migrated upload')

                    print_report()
                except Exception as e:
                    logger.error('unexpected exception while migrating packages', exc_info=e)

                self._threads += 1
                cv.notify()

        for arg in args:
            packages = Package.get_packages(
                arg, self.package_directory, create=create_packages,
                compress=self.compress_packages)

            if packages is None:
                self.logger.error('there are no packages for upload', upload_source_path=arg)
                continue

            for package in packages:
                with cv:
                    cv.wait_for(lambda: self._threads > 0)
                    self._threads -= 1
                    thread = threading.Thread(target=lambda: migrate_package(package))
                    threads.append(thread)
                    thread.start()

        for thread in threads:
            thread.join()

        return overall_report

    _client_lock = threading.Lock()

    def republish_package(self, package: Package) -> None:

        source_upload_id = package.upload_id
        package_id = package.package_id

        logger = self.logger.bind(package_id=package_id, source_upload_id=source_upload_id)

        uploads = self.call_paginated_api('uploads.get_uploads', state='all', name=package_id)
        if len(uploads) > 1:
            self.logger.warning('upload name is not unique')
        if len(uploads) == 0:
            self.logger.info('upload does not exist')
            return

        for upload in uploads:
            if not upload.published:
                self.logger.info('upload is not published, therefore cannot re-publish')
                continue

            upload = self.call_api(
                'uploads.exec_upload_operation', upload_id=upload.upload_id,
                payload=dict(operation='publish'))

            sleep = utils.SleepTimeBackoff()
            while upload.process_running:
                upload = self.call_api('uploads.get_upload', upload_id=upload.upload_id)
                sleep()

            if upload.tasks_status == FAILURE:
                event = 'could not re publish upload'
                logger.error(event, process_errors=upload.errors)
            else:
                logger.info('republished upload')

    def retrive_migrated_calcs(self, upload_id: str):
        """
        Yields all nomad search entries for the given ``upload_id``. The given upload
        id is a target ``upload_id``, i.e. uuid. The upload name, however, corresponds to the
        migration ``package_id``.
        """

        scroll_id = 'first'
        while scroll_id is not None:
            scroll_args: Dict[str, Any] = dict(scroll=True)
            if scroll_id != 'first':
                scroll_args['scroll_id'] = scroll_id

            search = self.call_api('repo.search', upload_id=upload_id, owner='admin', **scroll_args)
            scroll_id = search.scroll.scroll_id
            for calc in search.results:
                yield calc

    def migrate_package(self, package: Package, delete_failed: str = '', republish: bool = False) -> 'Report':
        """ Migrates the given package. For other params see :func:`migrate`. """

        source_upload_id = package.upload_id
        package_id = package.package_id

        logger = self.logger.bind(package_id=package_id, source_upload_id=source_upload_id)
        logger.debug('start to process package')

        report = Report()
        report.total_packages = 1
        package.migration_failure = None
        package.migration_failure_type = None

        # check if the package is already uploaded
        upload = None
        try:
            uploads = self.call_paginated_api('uploads.get_uploads', state='all', name=package_id)
            if len(uploads) > 1:
                event = 'duplicate upload name'
                package.migration_failure = event
                package.migration_failure_type = 'exception'
                report.failed_packages += 1
                return report
            elif len(uploads) == 1:
                upload = uploads[0]

        except Exception as e:
            event = 'could not verify if upload already exists'
            logger.error(event, exc_info=e)
            package.migration_failure = event
            package.migration_failure_type = 'exception'
            report.failed_packages += 1
            return report

        # upload and process the upload file
        if upload is None:
            with utils.timer(logger, 'upload completed'):
                try:
                    upload = self.call_api(
                        'uploads.upload', name=package_id, local_path=package.package_path)
                except Exception as e:
                    event = 'could not upload package'
                    logger.error(event, exc_info=e)
                    package.migration_failure = event + ': ' + str(e)
                    package.migration_failure_type = 'processing'
                    report.failed_packages += 1
                    return report
        else:
            self.logger.info('package was already uploaded')
            # get more details than the get_uploads call provided
            upload = self.call_api('uploads.get_upload', upload_id=upload.upload_id)

        package.target_upload_id = upload.upload_id

        logger = logger.bind(
            source_upload_id=source_upload_id, upload_id=upload.upload_id)

        def delete_upload(reason: int):
            delete = \
                (reason == NO_PROCESSED_CALCS and 'N' in delete_failed) or \
                (reason == FAILED_PROCESSING and 'U' in delete_failed) or \
                (reason == FAILED_PUBLISH and 'P' in delete_failed)

            upload_to_delete = upload

            if delete:
                upload_to_delete = self.call_api(
                    'uploads.delete_upload', upload_id=upload_to_delete.upload_id)

                sleep = utils.SleepTimeBackoff()
                while upload_to_delete.process_running:
                    try:
                        upload_to_delete = self.call_api(
                            'uploads.get_upload', upload_id=upload_to_delete.upload_id)
                        sleep()
                    except HTTPNotFound:
                        # the proc upload will be deleted by the delete operation
                        break
                logger.info('deleted upload after migration failure')
            else:
                logger.warning(
                    'will keep upload after migration failure for debugging',
                    reason=reason, delete_failed=delete_failed)

        # grab source calcs, while waiting for upload
        source_calcs = dict()
        surrogate_source_calc_with_metadata = None
        with utils.timer(logger, 'loaded source metadata'):
            with zipfile.ZipFile(package.package_path) as zf:
                for filenames_chunk in utils.chunks(zf.namelist(), 1000):
                    for source_calc in SourceCalc.objects(
                            upload=source_upload_id, mainfile__in=filenames_chunk):

                        source_calc_with_metadata = CalcWithMetadata(**source_calc.metadata)
                        source_calc_with_metadata.pid = source_calc.pid
                        source_calc_with_metadata.mainfile = source_calc.mainfile
                        source_calcs[source_calc.mainfile] = (source_calc, source_calc_with_metadata)

                        # establish a surrogate for new calcs
                        if surrogate_source_calc_with_metadata is None:
                            surrogate_source_calc_with_metadata = \
                                self.surrogate_metadata(source_calc_with_metadata)

        # try to find a surrogate outside the package, if necessary
        if surrogate_source_calc_with_metadata is None:
            source_calc = SourceCalc.objects(upload=source_upload_id).first()
            if source_calc is not None:
                source_calc_with_metadata = CalcWithMetadata(**source_calc.metadata)
                surrogate_source_calc_with_metadata = \
                    self.surrogate_metadata(source_calc_with_metadata)

        # wait for complete upload
        with utils.timer(logger, 'upload processing completed'):
            sleep = utils.SleepTimeBackoff()
            while upload.tasks_running:
                upload = self.call_api('uploads.get_upload', upload_id=upload.upload_id)
                sleep()

        if upload.tasks_status == FAILURE:
            event = 'failed to process upload'
            logger.error(event, process_errors=upload.errors)
            package.migration_failure = event + ': ' + str(upload.errors)
            package.migration_failure_type = 'processing'
            report.failed_packages += 1
            delete_upload(FAILED_PROCESSING)
            return report
        else:
            report.total_calcs += upload.calcs.pagination.total

        calc_mainfiles = []
        upload_total_calcs = upload.calcs.pagination.total

        # check for processing errors
        with utils.timer(logger, 'checked upload processing'):
            per_page = 10000
            for page in range(1, math.ceil(upload_total_calcs / per_page) + 1):
                upload = self.call_api(
                    'uploads.get_upload', upload_id=upload.upload_id, per_page=per_page,
                    page=page)

                for calc_proc in upload.calcs.results:
                    calc_logger = logger.bind(
                        calc_id=calc_proc.calc_id,
                        mainfile=calc_proc.mainfile)

                    calc_mainfiles.append(calc_proc.mainfile)

                    if calc_proc.tasks_status == FAILURE:
                        report.failed_calcs += 1
                        calc_logger.info(
                            'could not process a calc', process_errors=calc_proc.errors)
                        continue

        # verify upload against source
        calcs_in_search = 0
        with utils.timer(logger, 'verified upload against source calcs'):
            for calc in self.retrive_migrated_calcs(upload.upload_id):
                calcs_in_search += 1
                source_calc, source_calc_with_metadata = source_calcs.get(
                    calc['mainfile'], (None, None))

                if source_calc is not None:
                    report.migrated_calcs += 1

                    calc_logger = logger.bind(calc_id=calc['calc_id'], mainfile=calc['mainfile'])
                    if calc.get('processed', False):
                        try:
                            if not self.validate(
                                    calc, source_calc_with_metadata, calc_logger):
                                report.calcs_with_diffs += 1
                        except Exception as e:
                            calc_logger.warning(
                                'unexpected exception during validation', exc_info=e)
                            report.calcs_with_diffs += 1
                else:
                    calc_logger.info('processed a calc that has no source')
                    report.new_calcs += 1
                    # guessing the metadata from other calcs in upload/package
                    if surrogate_source_calc_with_metadata is not None:
                        new_calc_with_metadata = CalcWithMetadata(**surrogate_source_calc_with_metadata.to_dict())
                        new_calc_with_metadata.mainfile = calc['mainfile']
                    else:
                        calc_logger.warning('could not determine any metadata for new calc')
                        create_time_epoch = os.path.getctime(package.upload_path)
                        new_calc_with_metadata = CalcWithMetadata(
                            upload_time=datetime.datetime.fromtimestamp(create_time_epoch),
                            with_embargo=package.restricted > 0,
                            comment=default_comment,
                            uploader=default_uploader,
                            mainfile=calc['mainfile'])
                        surrogate_source_calc_with_metadata = new_calc_with_metadata

                    source_calcs[calc['mainfile']] = (None, new_calc_with_metadata)

            if len(calc_mainfiles) != calcs_in_search:
                logger.error('missmatch between processed calcs and calcs found with search')

        # publish upload
        if len(calc_mainfiles) > 0 and (republish or not upload.published):
            with utils.timer(logger, 'upload published'):
                upload_metadata = dict(with_embargo=(package.restricted > 0))
                upload_metadata['calculations'] = [
                    self._to_api_metadata(source_calc_with_metadata)
                    for _, source_calc_with_metadata in source_calcs.values()]

                upload = self.call_api(
                    'uploads.exec_upload_operation', upload_id=upload.upload_id,
                    payload=dict(operation='publish', metadata=upload_metadata))

                sleep = utils.SleepTimeBackoff()
                while upload.process_running:
                    upload = self.call_api('uploads.get_upload', upload_id=upload.upload_id)
                    sleep()

                if upload.tasks_status == FAILURE:
                    event = 'could not publish upload'
                    logger.error(event, process_errors=upload.errors)
                    report.failed_calcs = report.total_calcs
                    report.migrated_calcs = 0
                    report.calcs_with_diffs = 0
                    report.new_calcs = 0
                    report.failed_packages += 1
                    package.migration_failure = event + ': ' + str(upload.errors)
                    package.migration_failure_type = 'publish'

                    if not upload.published:
                        # only do this if the upload was not publish with prior migration
                        delete_upload(FAILED_PUBLISH)
                        SourceCalc.objects(upload=source_upload_id, mainfile__in=calc_mainfiles) \
                            .update(migration_version=-1)
                else:
                    SourceCalc.objects(upload=source_upload_id, mainfile__in=calc_mainfiles) \
                        .update(migration_version=self.migration_version)
        else:
            if upload.published:
                logger.info('package upload already published, skip publish')
            else:
                delete_upload(NO_PROCESSED_CALCS)
                report.failed_packages += 1
                package.migration_failure = 'no calculcations found'
                package.migration_failure_type = 'no_calcs'
                logger.info('no successful calcs, skip publish')

        logger.info('migrated package', **report)
        return report

    def _to_api_metadata(self, calc_with_metadata: CalcWithMetadata) -> dict:
        """ Transforms to a dict that fullfils the API's uploade metadata model. """

        source_datasets = calc_with_metadata.datasets
        datasets = []
        if source_datasets is not None:
            for ds in source_datasets:
                doi = ds.get('doi', None)
                if doi is not None:
                    doi = doi['value']
                datasets.append(dict(id=ds['id'], _doi=doi, _name=ds.get('name', None)))

        return dict(
            _upload_time=calc_with_metadata.upload_time,
            _uploader=calc_with_metadata.uploader['id'],
            _pid=calc_with_metadata.pid,
            references=[ref['value'] for ref in calc_with_metadata.references],
            datasets=datasets,
            mainfile=calc_with_metadata.mainfile,
            with_embargo=calc_with_metadata.with_embargo,
            comment=calc_with_metadata.comment,
            coauthors=list(int(user['id']) for user in calc_with_metadata.coauthors),
            shared_with=list(int(user['id']) for user in calc_with_metadata.shared_with)
        )

    def source_calc_index(self, *args, **kwargs):
        """ see :func:`SourceCalc.index` """
        return SourceCalc.index(self.source, *args, **kwargs)

    def package_index(self, upload_path, **kwargs) -> None:
        """
        Creates Package objects and respective package zip files for the given uploads.
        The given uploads are supposed to be path to the extracted upload directories.
        If the upload is already in the index, it is not recreated.
        """
        logger = utils.get_logger(__name__)

        try:
            for package_entry in Package.get_packages(
                    upload_path, self.package_directory, create=True,
                    compress=self.compress_packages, **kwargs):

                logger.info(
                    'package in index',
                    source_upload_path=upload_path,
                    source_upload_id=package_entry.upload_id,
                    package_id=package_entry.package_id)
        except Exception as e:
            logger.error(
                'could not create package from upload',
                upload_path=upload_path, exc_info=e)


class Report(utils.POPO):
    def __init__(self, *args, **kwargs):
        self.total_packages = 0
        self.failed_packages = 0
        self.skipped_packages = 0
        self.total_calcs = 0  # the calcs that have been found by the target
        self.total_source_calcs = 0  # the calcs in the source index
        self.failed_calcs = 0  # calcs that have been migrated with failed processing
        self.migrated_calcs = 0   # the calcs from the source, successfully added to the target
        self.calcs_with_diffs = 0  # the calcs from the source, successfully added to the target with different metadata
        self.new_calcs = 0  # the calcs successfully added to the target that were not found in the source
        self.missing_calcs = 0  # the calcs in the source, that could not be added to the target due to failure or not founding the calc

        super().__init__(*args, **kwargs)

    def add(self, other: 'Report') -> None:
        for key, value in other.items():
            self[key] = self.get(key, 0) + value

    def __str__(self):
        return (
            'packages: {:,}, skipped: {:,}, source calcs: {:,}, migrated: {:,}, '
            'failed: {:,}, missing: {:,}, new: {:,}'.format(
                self.total_packages, self.skipped_packages,
                self.total_source_calcs, self.migrated_calcs,
                self.failed_calcs, self.missing_calcs,
                self.new_calcs))


def update_user_metadata(bulk_size: int = 1000, update_index: bool = False, **kwargs):
    """ Goes through the whole source index to sync differences between repo user metadata
    and metadata in fairdi.

    It goes through the source index calc by calc, working in bulks. Getting the samedata
    for fairdi and updating the different calcs in mongo. Will only update user metadata.

    Uses kwargs as filters for the used source index query.
    """

    # iterate the source index in bulk
    size = SourceCalc.objects(**kwargs).count()
    for start in range(0, size, bulk_size):
        source_bulk = SourceCalc.objects(**kwargs)[start, start + bulk_size]

        # retrieve fairdi data for bulk (by pid)
        pids = [str(calc.pid) for calc in source_bulk]
        target_bulk = Calc.objects(metadata__pid__in=pids)
        target_bulk_dict = {
            target.metadata['pid']: target
            for target in target_bulk}

        # comparing entries and preparing mongo update
        updates = []
        updated_calcs = []
        for source in source_bulk:
            target = target_bulk_dict[str(source.pid)]
            target_metadata = CalcWithMetadata(**target.metadata)
            source_metadata_normalized = dict(
                comment=source.metadata.get('comment'),
                references={ref['value'] for ref in source.metadata['references']},
                coauthors={str(user['id']) for user in source.metadata['coauthors']},
                shared_with={str(user['id']) for user in source.metadata['shared_with']},
                datasets={
                    dict(
                        id=str(ds['id']),
                        name=ds['name'],
                        doi=ds['doi']['value'] if ds['doi'] is not None else None)
                    for ds in source.metadata['datasets']})

            target_metadata_normalized = dict(
                comment=target_metadata.comment,
                references=set(ref['value'] for ref in target_metadata.references),
                coauthors={str(user['id']) for user in target_metadata.coauthors},
                shared_with={str(user['id']) for user in target_metadata.shared_with},
                datasets={
                    dict(
                        id=str(ds['id']),
                        name=ds['name'],
                        doi=ds['doi']['value'])
                    for ds in target_metadata.datasets})

            if source_metadata_normalized != target_metadata_normalized:
                # do a full update of all metadata!
                update = {
                    "updateOne": {
                        "filter": dict(_id=source.pid),
                        "update": {
                            "$set": {
                                "metadata.comment": source.metadata.get('comment'),
                                "metadata.references": [dict(value=ref['value']) for ref in source.metadata['references']],
                                "metadata.coauthors": [dict(id=user['id']) for user in source.metadata['coauthors']],
                                "metadata.shared_with": [dict(id=user['id']) for user in source.metadata['shared_with']],
                                "metadata.datasets": [
                                    dict(
                                        id=int(ds['id']),
                                        name=ds['name'],
                                        doi=ds['doi']['value'] if ds.get('doi') is not None else None)
                                    for ds in source.metadata['datasets']]
                            }
                        }
                    }
                }
                updates.append(update)
                updated_calcs.append(target_metadata)

        # execute mongo update
        if len(updates) > 0:
            Calc._get_collection().bulk_write(updates)
            if update_index:
                search.index_all(updated_calcs, refresh=False)

        # log
        print('Synced calcs %d through %d of %d with %d diffs' % (start, start + bulk_size, size, len(updates)))<|MERGE_RESOLUTION|>--- conflicted
+++ resolved
@@ -42,13 +42,8 @@
 import io
 import json
 
-<<<<<<< HEAD
 from nomad import utils, infrastructure, files, config, search
-from nomad.coe_repo import User, Calc
-=======
-from nomad import utils, infrastructure, files, config
 from nomad.coe_repo import User, Calc, NoCalculation
->>>>>>> de030c36
 from nomad.datamodel import CalcWithMetadata
 from nomad.processing import FAILURE
 
