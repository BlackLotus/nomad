# Copyright 2018 Markus Scheidgen
#
# Licensed under the Apache License, Version 2.0 (the "License");
# you may not use this file except in compliance with the License.
# You may obtain a copy of the License at
#
#   http://www.apache.org/licenses/LICENSE-2.0
#
# Unless required by applicable law or agreed to in writing, software
# distributed under the License is distributed on an"AS IS" BASIS,
# WITHOUT WARRANTIES OR CONDITIONS OF ANY KIND, either express or implied.
# See the License for the specific language governing permissions and
# limitations under the License.


<<<<<<< HEAD
from . import local, upload, integrationtests, mirror, statistics
=======
from . import local, migration, upload, integrationtests, mirror, statistics, update_database
>>>>>>> 5a81538a
from .client import create_client
from .upload import stream_upload_with_client<|MERGE_RESOLUTION|>--- conflicted
+++ resolved
@@ -13,10 +13,6 @@
 # limitations under the License.
 
 
-<<<<<<< HEAD
-from . import local, upload, integrationtests, mirror, statistics
-=======
-from . import local, migration, upload, integrationtests, mirror, statistics, update_database
->>>>>>> 5a81538a
+from . import local, upload, integrationtests, mirror, statistics, update_database
 from .client import create_client
 from .upload import stream_upload_with_client