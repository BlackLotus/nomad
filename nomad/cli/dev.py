--- conflicted
+++ resolved
@@ -80,14 +80,12 @@
     from nomad.parsing import parsers
     parsers.parsers
 
-<<<<<<< HEAD
     # Create the ES mapping to populate ES annoations with search keys.
     from nomad.search import entry_type
     entry_type.create_mapping(EntryArchive.m_def)
-=======
+
     # TODO this is otherwise not imported and will add nexus to the Package.registry
     from nexusparser.metainfo import nexus  # pylint: disable=unused-import
->>>>>>> 05d2f050
 
     # TODO we call __init_metainfo__() for all packages where this has been forgotten
     # by the package author. Ideally this would not be necessary and we fix the
