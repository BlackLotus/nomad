# Copyright 2018 Markus Scheidgen
#
# Licensed under the Apache License, Version 2.0 (the "License");
# you may not use this file except in compliance with the License.
# You may obtain a copy of the License at
#
#   http://www.apache.org/licenses/LICENSE-2.0
#
# Unless required by applicable law or agreed to in writing, software
# distributed under the License is distributed on an"AS IS" BASIS,
# WITHOUT WARRANTIES OR CONDITIONS OF ANY KIND, either express or implied.
# See the License for the specific language governing permissions and
# limitations under the License.

"""
The archive API of the nomad@FAIRDI APIs. This API is about serving processed
(parsed and normalized) calculation data in nomad's *meta-info* format.
"""

from typing import Dict, Any
from io import BytesIO
import os.path
from flask import send_file, request
from flask_restplus import abort, Resource
import json
import importlib
import urllib.parse

import nomad_meta_info

from nomad.files import UploadFiles, Restricted
from nomad import search, config
from nomad.archive_library.utils import get_dbs
from nomad import search, config
from nomad.app import common

from .auth import authenticate, create_authorization_predicate
from .api import api
from .common import calc_route, streamed_zipfile, search_model, add_pagination_parameters,\
    add_scroll_parameters, add_search_parameters, apply_search_parameters

ns = api.namespace(
    'archive',
    description='Access archive data and archive processing logs.')


@calc_route(ns, '/logs')
class ArchiveCalcLogResource(Resource):
    @api.doc('get_archive_logs')
    @api.response(404, 'The upload or calculation does not exist')
    @api.response(401, 'Not authorized to access the data.')
    @api.response(200, 'Archive data send', headers={'Content-Type': 'application/plain'})
    @authenticate(signature_token=True)
    def get(self, upload_id, calc_id):
        """
        Get calculation processing log.

        Calcs are references via *upload_id*, *calc_id* pairs.
        """
        archive_id = '%s/%s' % (upload_id, calc_id)

        upload_files = UploadFiles.get(
            upload_id, is_authorized=create_authorization_predicate(upload_id, calc_id))

        if upload_files is None:
            abort(404, message='Upload %s does not exist.' % upload_id)

        try:
            return send_file(
                upload_files.archive_log_file(calc_id, 'rb'),
                mimetype='text/plain',
                as_attachment=True,
                cache_timeout=0,
                attachment_filename='%s.log' % archive_id)
        except Restricted:
            abort(401, message='Not authorized to access %s/%s.' % (upload_id, calc_id))
        except KeyError:
            abort(404, message='Calculation %s does not exist.' % archive_id)


@calc_route(ns)
class ArchiveCalcResource(Resource):
    @api.doc('get_archive_calc')
    @api.response(404, 'The upload or calculation does not exist')
    @api.response(401, 'Not authorized to access the data.')
    @api.response(200, 'Archive data send')
    @authenticate(signature_token=True)
    def get(self, upload_id, calc_id):
        """
        Get calculation data in archive form.

        Calcs are references via *upload_id*, *calc_id* pairs.
        """
        archive_id = '%s/%s' % (upload_id, calc_id)

        upload_file = UploadFiles.get(
            upload_id, is_authorized=create_authorization_predicate(upload_id, calc_id))

        if upload_file is None:
            abort(404, message='Archive %s does not exist.' % upload_id)

        try:
            return send_file(
                upload_file.archive_file(calc_id, 'rb'),
                mimetype='application/json',
                as_attachment=True,
                cache_timeout=0,
                attachment_filename='%s.json' % archive_id)
        except Restricted:
            abort(401, message='Not authorized to access %s/%s.' % (upload_id, calc_id))
        except KeyError:
            abort(404, message='Calculation %s does not exist.' % archive_id)


_archive_download_parser = api.parser()
add_search_parameters(_archive_download_parser)
_archive_download_parser.add_argument(
    name='compress', type=bool, help='Use compression on .zip files, default is not.',
    location='args')


@ns.route('/download')
class ArchiveDownloadResource(Resource):
    manifest_quantities = ['upload_id', 'calc_id', 'external_id', 'raw_id', 'pid', 'calc_hash']

    @api.doc('archive_download')
    @api.response(400, 'Invalid requests, e.g. wrong owner type or bad search parameters')
    @api.expect(_archive_download_parser, validate=True)
    @api.response(200, 'File(s) send', headers={'Content-Type': 'application/zip'})
    @authenticate(signature_token=True)
    def get(self):
        """
        Get calculation data in archive form from all query results.

        See ``/repo`` endpoint for documentation on the search
        parameters.

        Zip files are streamed; instead of 401 errors, the zip file will just not contain
        any files that the user is not authorized to access.

        The zip file will contain a ``manifest.json`` with the repository meta data.
        """
        try:
            args = _archive_download_parser.parse_args()
            compress = args.get('compress', False)
        except Exception:
            abort(400, message='bad parameter types')

        search_request = search.SearchRequest()
        apply_search_parameters(search_request, args)
        search_request.include('calc_id', 'upload_id', 'mainfile')

        calcs = search_request.execute_scan(
            order_by='upload_id',
            size=config.services.download_scan_size,
            scroll=config.services.download_scan_timeout)

        def generator():
            try:
                manifest = {}
                upload_files = None

                for entry in calcs:
                    upload_id = entry['upload_id']
                    calc_id = entry['calc_id']
                    if upload_files is None or upload_files.upload_id != upload_id:
                        if upload_files is not None:
                            upload_files.close_zipfile_cache()

                        upload_files = UploadFiles.get(
                            upload_id, create_authorization_predicate(upload_id))

                        if upload_files is None:
                            common.logger.error('upload files do not exist', upload_id=upload_id)
                            continue

                        upload_files.open_zipfile_cache()

                    yield (
                        '%s.%s' % (calc_id, upload_files._archive_ext), calc_id,
                        lambda calc_id: upload_files.archive_file(calc_id, 'rb'),
                        lambda calc_id: upload_files.archive_file_size(calc_id))

                    manifest[calc_id] = {
                        key: entry[key]
                        for key in ArchiveDownloadResource.manifest_quantities
                        if entry.get(key) is not None
                    }

                if upload_files is not None:
                    upload_files.close_zipfile_cache()

                try:
                    manifest_contents = json.dumps(manifest).encode('utf-8')
                except Exception as e:
                    manifest_contents = json.dumps(
                        dict(error='Could not create the manifest: %s' % (e))).encode('utf-8')
                    common.logger.error(
                        'could not create raw query manifest', exc_info=e)

                yield (
                    'manifest.json', 'manifest',
                    lambda *args: BytesIO(manifest_contents),
                    lambda *args: len(manifest_contents))

            except Exception as e:
                common.logger.warning(
                    'unexpected error while streaming raw data from query',
                    exc_info=e,
                    query=urllib.parse.urlencode(request.args, doseq=True))

        return streamed_zipfile(
            generator(), zipfile_name='nomad_archive.zip', compress=compress)


_archive_query_parser = api.parser()
add_pagination_parameters(_archive_query_parser)
add_scroll_parameters(_archive_query_parser)
add_search_parameters(_archive_query_parser)
_archive_query_parser.add_argument(
    'db', type=str, help='Database to use, zip or msg', default='zip', location='args')
_archive_query_parser.add_argument(
    'qschema', type=str, help='Serialized archive dict with null values as placeholder for data.')

_archive_query_model = api.clone('ArchiveCalculations', search_model)
# scroll model should be capitalized to prevent ambiguity with scroll flag
_archive_query_model['Scroll'] = _archive_query_model.pop('scroll')
_archive_query_model['Pagination'] = _archive_query_model.pop('pagination')


@ns.route('/query')
class ArchiveQueryResource(Resource):
    @api.doc('post_archive_query')
    @api.response(400, 'Invalid requests, e.g. wrong owner type or bad search parameters')
    @api.response(401, 'Not authorized to access the data.')
    @api.response(404, 'The upload or calculation does not exist')
    @api.response(200, 'Archive data send')
    @api.expect(_archive_query_model)
    @api.marshal_with(_archive_query_model, skip_none=True, code=200, description='Search results sent')
    @authenticate()
    def post(self):
        """
        Post a query schema and return it filled with archive data.

        See ``/repo`` endpoint for documentation on the search
        parameters.

        The actual data are in results and a supplementary python code (curl) to
        execute search is in python (curl).
        """
        try:
            data_in = request.get_json()
            scroll = data_in.get('scroll', None)
            scroll_id = data_in.get('scroll_id', None)
            Scroll = data_in.get('Scroll', None)
            if Scroll:
                scroll = Scroll.get('scroll', scroll)
                scroll_id = Scroll.get('scroll_id', scroll_id)
            pagination = data_in.get('Pagination', None)
            page = data_in.get('page', 1)
            per_page = data_in.get('per_page', 10 if not scroll else 1000)
            order = data_in.get('order', -1)
            order_by = data_in.get('order_by', 'upload_id')
            if pagination:
                page = pagination.get('page', page)
                per_page = pagination.get('per_page', per_page)
                order = pagination.get('order', order)
                order_by = pagination.get('order_by', order_by)
            qschema = data_in.get('results', None)
            if qschema is not None:
                qschema = qschema[-1]
        except Exception:
            abort(400, message='bad parameter types')

        try:
            assert page >= 1
            assert per_page > 0
        except AssertionError:
            abort(400, message='invalid pagination')

        if order not in [-1, 1]:
            abort(400, message='invalid pagination')

        search_request = search.SearchRequest()
<<<<<<< HEAD
        apply_search_parameters(search_request, data_in)
=======
        apply_search_parameters(search_request, args)
        search_request.include('calc_id', 'upload_id', 'mainfile')
>>>>>>> 4321ba7e

        try:
            if scroll:
                results = search_request.execute_scrolled(scroll_id=scroll_id, size=per_page)
                results['scroll']['scroll'] = True

            else:
                results = search_request.execute_paginated(
                    per_page=per_page, page=page, order=order, order_by=order_by)

        except search.ScrollIdNotFound:
            abort(400, 'The given scroll_id does not exist.')
        except KeyError as e:
            import traceback
            traceback.print_exc()
            abort(400, str(e))

        data = []
        calcs = results['results']
        try:
            msgdbs = None
            cur_upload_id = None
            for entry in calcs:
                upload_id = entry['upload_id']
                calc_id = entry['calc_id']
                if msgdbs is None or cur_upload_id != upload_id:
                    msgdbs = get_dbs(upload_id)
                    cur_upload_id = upload_id

                if len(msgdbs) == 0:
                    raise KeyError

                calc_data = None
                for msgdb in msgdbs:
                    calc_data = msgdb.query({calc_id: qschema})
                    if calc_data:
                        data.append(calc_data)
                        break

                if calc_data is None:
                    raise Restricted

        except Restricted:
            abort(401, message='Not authorized to access %s/%s.' % (upload_id, calc_id))

        except KeyError:
            abort(404, message='Calculation %s/%s does not exist.' % (upload_id, calc_id))

        # assign archive data to results
        results['results'] = data

        # for compatibility with archive model
        # TODO should be changed in search
        if scroll:
            results['Scroll'] = results.pop('scroll', None)
        if pagination:
            results['Pagination'] = results.pop('pagination', None)

        return results, 200


@ns.route('/metainfo/<string:metainfo_package_name>')
@api.doc(params=dict(metainfo_package_name='The name of the metainfo package.'))
class MetainfoResource(Resource):
    @api.doc('get_metainfo')
    @api.response(404, 'The metainfo does not exist')
    @api.response(200, 'Metainfo data send')
    def get(self, metainfo_package_name):
        """
        Get a metainfo definition file.
        """
        try:
            return load_metainfo(metainfo_package_name), 200
        except FileNotFoundError:
            parser_prefix = metainfo_package_name[:-len('.nomadmetainfo.json')]

            try:
                return load_metainfo(dict(
                    parser='%sparser' % parser_prefix,
                    path='%s.nomadmetainfo.json' % parser_prefix)), 200
            except FileNotFoundError:
                abort(404, message='The metainfo %s does not exist.' % metainfo_package_name)


metainfo_main_path = os.path.dirname(os.path.abspath(nomad_meta_info.__file__))


def load_metainfo(
        package_name_or_dependency: str, dependency_source: str = None,
        loaded_packages: Dict[str, Any] = None) -> Dict[str, Any]:
    """
    Loads the given metainfo package and all its dependencies. Returns a dict with
    all loaded package_names and respective packages.

    Arguments:
        package_name_or_dependency: The name of the package, or a nomadmetainfo dependency object.
        dependency_source: The path of the metainfo that uses this function to load a relative dependency.
        loaded_packages: Give a dict and the function will added freshly loaded packages
            to it and return it.
    """
    if loaded_packages is None:
        loaded_packages = {}

    if isinstance(package_name_or_dependency, str):
        package_name = package_name_or_dependency
        metainfo_path = os.path.join(metainfo_main_path, package_name)
    else:
        dependency = package_name_or_dependency
        if 'relativePath' in dependency:
            if dependency_source is None:
                raise Exception(
                    'Can only load relative dependency from within another metainfo package')

            metainfo_path = os.path.join(
                os.path.dirname(dependency_source), dependency['relativePath'])

        elif 'metainfoPath' in dependency:
            metainfo_path = os.path.join(metainfo_main_path, dependency['metainfoPath'])

        elif 'parser' in dependency:
            parser = dependency['parser']
            path = dependency['path']
            try:
                parser_module = importlib.import_module(parser).__file__
            except Exception:
                raise Exception('Parser not installed %s for metainfo path %s' % (parser, metainfo_path))

            parser_directory = os.path.dirname(parser_module)
            metainfo_path = os.path.join(parser_directory, path)

        else:
            raise Exception('Invalid dependency type in metainfo package %s' % metainfo_path)

        package_name = os.path.basename(metainfo_path)

    package_name = os.path.basename(package_name)

    if package_name in loaded_packages:
        return loaded_packages

    with open(metainfo_path, 'rt') as f:
        metainfo_json = json.load(f)

    loaded_packages[package_name] = metainfo_json

    for dependency in metainfo_json.get('dependencies', []):
        load_metainfo(dependency, dependency_source=metainfo_path, loaded_packages=loaded_packages)

    return loaded_packages<|MERGE_RESOLUTION|>--- conflicted
+++ resolved
@@ -282,12 +282,8 @@
             abort(400, message='invalid pagination')
 
         search_request = search.SearchRequest()
-<<<<<<< HEAD
         apply_search_parameters(search_request, data_in)
-=======
-        apply_search_parameters(search_request, args)
         search_request.include('calc_id', 'upload_id', 'mainfile')
->>>>>>> 4321ba7e
 
         try:
             if scroll:
