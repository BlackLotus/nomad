#
# Copyright The NOMAD Authors.
#
# This file is part of NOMAD. See https://nomad-lab.eu for further info.
#
# Licensed under the Apache License, Version 2.0 (the "License");
# you may not use this file except in compliance with the License.
# You may obtain a copy of the License at
#
#     http://www.apache.org/licenses/LICENSE-2.0
#
# Unless required by applicable law or agreed to in writing, software
# distributed under the License is distributed on an "AS IS" BASIS,
# WITHOUT WARRANTIES OR CONDITIONS OF ANY KIND, either express or implied.
# See the License for the specific language governing permissions and
# limitations under the License.
#

from typing import Dict
from elasticsearch_dsl import Q
from cachetools import cached

from optimade.filterparser import LarkParser
from optimade.filtertransformers.elasticsearch import (
    Quantity, ElasticTransformer as OPTElasticTransformer, _cmp_operators)

from .common import provider_specific_fields


_parser = LarkParser(version=(0, 10, 1))


class FilterException(Exception):
    ''' Raised on parsing a filter expression with syntactic of semantic errors. '''
    pass


@cached(cache={})
def _get_transformer(without_prefix):
    from nomad.datamodel import OptimadeEntry
    quantities: Dict[str, Quantity] = {
        q.name: Quantity(
            q.name, es_field='optimade.%s' % q.name,
            elastic_mapping_type=q.a_elasticsearch.mapping['type'])

        for q in OptimadeEntry.m_def.all_quantities.values()
        if 'elasticsearch' in q.m_annotations}

    quantities['id'] = Quantity('id', es_field='entry_id', elastic_mapping_type='keyword')
    quantities['immutable_id'] = Quantity('immutable_id', es_field='entry_id', elastic_mapping_type='keyword')
    quantities['last_modified'] = Quantity(
<<<<<<< HEAD
        'last_modified', es_field='upload_time', elastic_mapping_type='date')
=======
        'last_modified', es_field='upload_create_time', elastic_mapping_type=Date)
>>>>>>> 996ece52

    quantities['elements'].length_quantity = quantities['nelements']
    quantities['elements'].nested_quantity = quantities['elements_ratios']
    quantities['elements_ratios'].nested_quantity = quantities['elements_ratios']

    for name, search_quantity in provider_specific_fields().items():
        names = ['_nmd_' + name]
        if without_prefix:
            names.append(name)

        for name in names:
            if name not in quantities:
                quantities[name] = Quantity(
                    name,
                    es_field=search_quantity.search_field,
                    elastic_mapping_type=search_quantity.mapping['type'])

    return ElasticTransformer(quantities=quantities.values())


def parse_filter(filter_str: str, without_prefix=False) -> Q:
    ''' Parses the given optimade filter str and returns a suitable elastic search query.

    Arguments:
        filter_str: Can be direct user input with no prior processing.
        nomad_properties: Also include the nomad proprietary properties.
        without_prefix: Do not prefix the nomad proprietary properties with _nmd_.

    Raises:
        FilterException: If the given str cannot be parsed, or if there are any semantic
            errors in the given expression.
    '''
    transformer = _get_transformer(without_prefix)

    try:
        parse_tree = _parser.parse(filter_str)
    except Exception as e:
        raise FilterException('Syntax error: %s' % str(e))

    try:
        query = transformer.transform(parse_tree)
    except Exception as e:
        raise FilterException('Semantic error: %s' % str(e))

    return query


class ElasticTransformer(OPTElasticTransformer):
    def _query_op(self, quantity, op, value, nested=None):
        """
        Return a range, match, or term query for the given quantity, comparison
        operator, and value
        """
        field = self._field(quantity, nested=nested)
        if op in _cmp_operators:
            return Q("range", **{field: {_cmp_operators[op]: value}})

        if quantity.elastic_mapping_type == 'text':
            query_type = "match"
        elif quantity.elastic_mapping_type in ['keyword', 'integer', 'float', 'bool']:
            query_type = "term"
        else:
            raise NotImplementedError("Quantity has unsupported ES field type")

        if op in ["=", ""]:
            return Q(query_type, **{field: value})

        if op == "!=":
            return ~Q(  # pylint: disable=invalid-unary-operand-type
                query_type, **{field: value}
            )

    def _has_query_op(self, quantities, op, predicate_zip_list):
        # We override this to add 'HAS ONLY' support.
        if op == 'HAS ONLY':
            # HAS ONLY can be achieved by rewriting to a combination of HAS ALL and
            # length = n_values. Therefore, it is only support for quantities with a
            # length quantity.
            if len(quantities) > 1:
                raise Exception('HAS ONLY is not supported with zip')
            quantity = quantities[0]

            if quantity.length_quantity is None:
                raise Exception('HAS ONLY is not supported by %s' % quantity.name)

            has_all = super()._has_query_op(quantities, 'HAS ALL', predicate_zip_list)
            has_length = Q('term', **{quantity.length_quantity.es_field: len(predicate_zip_list)})
            return has_all & has_length

        else:
            return super()._has_query_op(quantities, op, predicate_zip_list)

    def property_zip_addon(self, args):
        return args

    def value_zip(self, args):
        return self.value_list(args)

    def value_zip_list(self, args):
        return args<|MERGE_RESOLUTION|>--- conflicted
+++ resolved
@@ -49,11 +49,7 @@
     quantities['id'] = Quantity('id', es_field='entry_id', elastic_mapping_type='keyword')
     quantities['immutable_id'] = Quantity('immutable_id', es_field='entry_id', elastic_mapping_type='keyword')
     quantities['last_modified'] = Quantity(
-<<<<<<< HEAD
-        'last_modified', es_field='upload_time', elastic_mapping_type='date')
-=======
-        'last_modified', es_field='upload_create_time', elastic_mapping_type=Date)
->>>>>>> 996ece52
+        'last_modified', es_field='upload_create_time', elastic_mapping_type='date')
 
     quantities['elements'].length_quantity = quantities['nelements']
     quantities['elements'].nested_quantity = quantities['elements_ratios']
