--- conflicted
+++ resolved
@@ -204,11 +204,7 @@
                                 value = None
                                 break
                             section = section[0]
-<<<<<<< HEAD
                         value = getattr(section, segment)
-=======
-                        value = section[segment]
->>>>>>> 497182c4
                         section = value
 
                     # Empty values are not stored and only the magnitude of
