# Development Setup

## Introduction
The nomad infrastructure consists of a series of nomad and 3rd party services:
- nomad worker (python): task worker that will do the processing
- nomad api (python): the nomad REST API
- nomad gui: a small server serving the web-based react gui
- proxy: an nginx server that reverse proxyies all services under one port
- elastic search: nomad's search and analytics engine
- mongodb: used to store processing state
- rabbitmq: a task queue used to distribute work in a cluster

All 3rd party services should be run via *docker-compose* (see blow). The
nomad python  services can also be run via *docker-compose* or manually started with python.
The gui can be run manually with a development server via yarn, or with
*docker-compose*

Below you will find information on how to install all python dependencies and code
manually. How to use *docker*/*docker-compose*. How run services with *docker-compose*
or manually.

Keep in mind the *docker-compose* configures all services in a way that mirror
the configuration of the python code in `nomad/config.py` and the gui config in
`gui/.env.development`.

## Install python code and dependencies

### Cloning and development tools
If not already done, you should clone nomad and create a python virtual environment.

To clone the repository:
```
git clone git@gitlab.mpcdf.mpg.de:nomad-lab/nomad-FAIR.git
cd nomad-FAIR
```

### C libs

Even though the NOMAD infrastructure is written in python, there is a C library
required by one of our pyhton dependencies.

#### libmagic

Libmagic allows to determine the MIME type of files. It should be installed on most
unix/linux systems. It can be installed on MacOS with homebrew:

```
brew install libmagic
```

### Virtual environment

#### pyenv
The nomad code currently targets python 3.6. If you host machine has 3.7 or later installed,
you can use [pyenv](https://github.com/pyenv/pyenv) to use python 3.6 in parallel.
While in principle everything should be compatable with 3.7 and later there have been
issues with some dependencies and requirements not being compatible with 3.7

#### virtualenv
We strongly recommend to use *virtualenv* to create a virtual environment. It will allow you
to keep nomad and its dependencies separate from your system's python installation.
Make sure to base the virtual environment on Python 3.
To install *virtualenv*, create an environment and activate the environment use:
```
pip install virtualenv
virtualenv -p `which python3` .pyenv
source .pyenv/bin/activate
```

<<<<<<< HEAD
=======
#### Conda
If you are a conda user, there is an equivalent, but you have to install pip and the
right python version while creating the environment.
```
conda create --name nomad_env pip python=3.6
conda activate nomad_env
```

To install libmagick for conda, you can use (other channels might also work):
```
conda -c conda-forge install --name nomad_env libmagic
```

>>>>>>> 7b64512a
The next steps can be done using the `setup.sh` script. If you prefere to understand all
the steps and run them manually, read on:

### Get all the submodules
We use git submodules to retrieve all the other NOMAD repositories, mainly parsers.

```
git submodules update --init
```

### Install python dependencies
We use *pip* to manage required python packages.
```
pip install -r requirements.txt
```

### Install NOMAD-coe dependencies.
Nomad is based on python modules from the NOMAD-coe project.
This includes parsers, python-common and the meta-info. These modules are maintained as
their own GITLab/git repositories. To clone and initialize them run:
<<<<<<< HEAD

```
git submodules update --init
```

All requirements for these submodules need to be installed and they need to be installed
themselves as python modules. Run the `dependencies.sh` script that will install
everything into your virtual environment:
```
./dependencies.sh -e
```

=======

```
git submodules update --init
```

All requirements for these submodules need to be installed and they need to be installed
themselves as python modules. Run the `dependencies.sh` script that will install
everything into your virtual environment:
```
./dependencies.sh -e
```

>>>>>>> 7b64512a
The `-e` option will install the NOMAD-coe dependencies with symbolic links allowing you
to change the downloaded dependency code without having to reinstall after.

### Install nomad
Finally, you can add nomad to the environment itself.
```
pip install -e .
```

## Build and run the infrastructure with docker

### Docker and nomad
Nomad depends on a set of databases, search engines, and other services. Those
must run to make use of nomad. We use *docker* and *docker-compose* to create a
unified environment that is easy to build and to run.

You can use *docker* to run all necessary 3rd-party components and run all nomad
services manually from your python environment. Or you can run everything within
docker containers. The former is often preferred during development, since it allows
you change things, debug, and re-run things quickly. The later one brings you
closer to the environment that will be used to run nomad in production.

### Docker images for nomad
There are currently two different images and respectively two different docker files:
`Dockerfile`, and `gui/Dockerfile`.

Nomad comprises currently two services,
the *worker* (does the actual processing), and the *api*. Those services can be
run from one image that have the nomad python code and all dependencies installed. This
is covered by the `Dockerfile`.

The gui is served via containers based on the `gui/Dockerfile` which contains the
react-js frontend code. Before this image can be build, make sure to execute

```
cd gui
./gitinfo.sh
cd ..
```

This allows to gui to present some information about the current git revision without
having to copy the git itself to the docker build context.

The images are build via *docker-compose* and don't have to be created manually.

### Build with docker-compose

We have multiple *docker-compose* files that must be used together.
- `docker-compose.yml` contains the base definitions for all services
- `docker-compose.override.yml` configures services for development (notably builds images for nomad services)
- `docker-compose.dev-elk.yml` will also provide the ELK service
- `docker-compose.prod.yml` configures services for production (notable uses a pre-build image for nomad services that was build during CI/CD)

It is sufficient to use the implicit `docker-compose.yml` only (like in the command below).
The `override` will be used automatically.

Now we can build the *docker-compose* that contains all external services (rabbitmq,
mongo, elastic, elk) and nomad services (worker, api, gui).
```
docker-compose build
```

Docker-compose tries to cache individual building steps. Sometimes this causes
troubles and not everything necessary is build when you changed something. In
this cases use:
```
docker-compose build --no-cache
```

### Run everything with docker-compose

You can run all containers with:
```
docker-compose up
```

To shut down everything, just `ctrl-c` the running output. If you started everything
in *deamon* mode (`-d`) use:
```
docker-compose down
```

### Run containers selectively
The following services/containers are managed via our docker-compose:
- rabbitmq, mongo, elastic, (elk, only for production)
- worker, api
- gui
- proxy

The *proxy* container runs *nginx* based reverse proxies that put all services under
a single port and different paths.

You can also run services selectively, e.g.
```
docker-compose up -d rabbitmq, mongo, elastic
docker-compose up worker
docker-compose up api gui proxy
```

## Accessing 3'rd party services

Usually these services only used by the nomad containers, but sometimes you also
need to check something or do some manual steps.

The *docker-compose* can be overriden with additional seetings. See documentation section on
operating NOMAD for more details. The override `docker-compose.override.yml` will
expose all database ports to the hostmachine and should be used in development. To use
it run docker-compose with `-f docker-compose.yml -f docker-compose.override.yml`.

### ELK (elastic stack)

If you run the ELK stack (and enable logstash in nomad/config.py),
you can reach the Kibana with [localhost:5601](http://localhost:5601).
The index prefix for logs is `logstash-`. The ELK is only available with the
`docker-compose.dev-elk.yml` override.

### mongodb and elastic search

You can access mongodb and elastic search via your preferred tools. Just make sure
to use the right ports (see above).


## Run nomad services manually

You can run the worker, api, and gui as part of the docker infrastructure, like
seen above. But, of course there are always reasons to run them manually during
development, like running them in a debugger, profiler, etc.

### API and worker

To simply run a worker with the installed nomad cli, do (from the root)
```
nomad admin run worker
```

To run it directly with celery, do (from the root)
```
celery -A nomad.processing worker -l info
```
<<<<<<< HEAD

Run the api via docker, or (from the root):
```
nomad admin run api
```

You can also run worker and api together:
```
nomad admin run apiworker
```

=======

Run the api via docker, or (from the root):
```
nomad admin run api
```

You can also run worker and api together:
```
nomad admin run apiworker
```

>>>>>>> 7b64512a
### GUI
When you run the gui on its own (e.g. with react dev server below), you have to have
the API running manually also. This *inside docker* API is configured for ngingx paths
and proxies, which are run by the gui container. But you can run the *production* gui
in docker and the dev server gui in parallel with an API in docker.
Either with docker, or:
```
cd gui
yarn
yarn start
```

## Run the tests
You need to have the infrastructure partially running: elastic, rabbitmq.
The rest should be mocked or provided by the tests. Make sure that you do no run any
worker, as they will fight for tasks in the queue.
```
cd ops/docker-compose
docker-compose up -d elastic rabbitmq postgres
cd ../..
pytest -svx tests
```

We use pylint, pycodestyle, and mypy to ensure code quality. To run those:
```
nomad dev qa --skip-test
```

To run all tests and code qa:
```
nomad dev qa
```

This mimiques the tests and checks that the GitLab CI/CD will perform.


## Setup your (I)DE

The documentation section on development guidelines details how the code is organized,
tested, formatted, and documented. To help you meet these guidelines, we recomment to
use a proper IDE for development and ditch any VIM/Emacs (mal-)practices.

### Visual Studio Code

Here are some VSCode settings that will enable features for linting, some auto formating,
line size ruler, etc.
```json
{
    "python.venvPath": "${workspaceFolder}/.pyenv",
    "python.pythonPath": "${workspaceFolder}/.pyenv/bin/python",
    "git.ignoreLimitWarning": true,
    "editor.rulers": [90],
    "editor.renderWhitespace": "all",
    "editor.tabSize": 4,
    "[javascript]": {
        "editor.tabSize": 2
    },
    "files.trimTrailingWhitespace": true,
    "git.enableSmartCommit": true,
    "eslint.autoFixOnSave": true,
    "python.linting.pylintArgs": [
        "--load-plugins=pylint_mongoengine",
    ],
    "python.linting.pep8Path": "pycodestyle",
    "python.linting.pep8Enabled": true,
    "python.linting.pep8Args": ["--ignore=E501,E701"],
    "python.linting.mypyEnabled": true,
    "python.linting.mypyArgs": [
        "--ignore-missing-imports",
        "--follow-imports=silent",
        "--no-strict-optional"
    ],
    "workbench.colorCustomizations": {
        "editorError.foreground": "#FF2222",
        "editorOverviewRuler.errorForeground": "#FF2222",
        "editorWarning.foreground": "#FF5500",
        "editorOverviewRuler.warningForeground": "#FF5500",
        "activityBar.background": "#4D2111",
        "titleBar.activeBackground": "#6B2E18",
        "titleBar.activeForeground": "#FDF9F7"
    },
    "files.watcherExclude": {
        "**/.git/objects/**": true,
        "**/.git/subtree-cache/**": true,
        "**/node_modules/*/**": true,
        "**/.pyenv/*/**": true,
        "**/__pycache__/*/**": true,
        "**/.mypy_cache/*/**": true,
        "**/.volumes/*/**": true,
        "**/docs/.build/*/**": true
    }
}
```

Here are some example launch configs for VSCode:

```json
{
  "version": "0.2.0",
  "configurations": [
    {
      "type": "chrome",
      "request": "launch",
      "name": "Launch Chrome against localhost",
      "url": "http://localhost:3000",
      "webRoot": "${workspaceFolder}/gui"
    },
    {
      "name": "Python: API Flask (0.11.x or later)",
      "type": "python",
      "request": "launch",
      "module": "flask",
      "env": {
        "FLASK_APP": "nomad/api/__init__.py"
      },
      "args": [
        "run",
        "--port",
        "8000",
        "--no-debugger",
        "--no-reload"
      ]
    },
    {
      "name": "Python: some test",
      "type": "python",
      "request": "launch",
      "cwd": "${workspaceFolder}",
      "program": "${workspaceFolder}/.pyenv/bin/pytest",
      "args": [
        "-sv",
        "tests/test_cli.py::TestClient::test_mirror"
      ]
    },
    {
      "name": "Python: Current File",
      "type": "python",
      "request": "launch",
      "program": "${file}"
    },
    {
      "name": "Python: Attach",
      "type": "python",
      "request": "attach",
      "localRoot": "${workspaceFolder}",
      "remoteRoot": "${workspaceFolder}",
      "port": 3000,
      "secret": "my_secret",
      "host": "localhost"
    }
  ]
}
```<|MERGE_RESOLUTION|>--- conflicted
+++ resolved
@@ -67,8 +67,6 @@
 source .pyenv/bin/activate
 ```
 
-<<<<<<< HEAD
-=======
 #### Conda
 If you are a conda user, there is an equivalent, but you have to install pip and the
 right python version while creating the environment.
@@ -82,7 +80,6 @@
 conda -c conda-forge install --name nomad_env libmagic
 ```
 
->>>>>>> 7b64512a
 The next steps can be done using the `setup.sh` script. If you prefere to understand all
 the steps and run them manually, read on:
 
@@ -103,7 +100,6 @@
 Nomad is based on python modules from the NOMAD-coe project.
 This includes parsers, python-common and the meta-info. These modules are maintained as
 their own GITLab/git repositories. To clone and initialize them run:
-<<<<<<< HEAD
 
 ```
 git submodules update --init
@@ -116,20 +112,6 @@
 ./dependencies.sh -e
 ```
 
-=======
-
-```
-git submodules update --init
-```
-
-All requirements for these submodules need to be installed and they need to be installed
-themselves as python modules. Run the `dependencies.sh` script that will install
-everything into your virtual environment:
-```
-./dependencies.sh -e
-```
-
->>>>>>> 7b64512a
 The `-e` option will install the NOMAD-coe dependencies with symbolic links allowing you
 to change the downloaded dependency code without having to reinstall after.
 
@@ -269,7 +251,6 @@
 ```
 celery -A nomad.processing worker -l info
 ```
-<<<<<<< HEAD
 
 Run the api via docker, or (from the root):
 ```
@@ -281,19 +262,6 @@
 nomad admin run apiworker
 ```
 
-=======
-
-Run the api via docker, or (from the root):
-```
-nomad admin run api
-```
-
-You can also run worker and api together:
-```
-nomad admin run apiworker
-```
-
->>>>>>> 7b64512a
 ### GUI
 When you run the gui on its own (e.g. with react dev server below), you have to have
 the API running manually also. This *inside docker* API is configured for ngingx paths
