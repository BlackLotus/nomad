/*
 * Copyright The NOMAD Authors.
 *
 * This file is part of NOMAD. See https://nomad-lab.eu for further info.
 *
 * Licensed under the Apache License, Version 2.0 (the "License");
 * you may not use this file except in compliance with the License.
 * You may obtain a copy of the License at
 *
 *     http://www.apache.org/licenses/LICENSE-2.0
 *
 * Unless required by applicable law or agreed to in writing, software
 * distributed under the License is distributed on an "AS IS" BASIS,
 * WITHOUT WARRANTIES OR CONDITIONS OF ANY KIND, either express or implied.
 * See the License for the specific language governing permissions and
 * limitations under the License.
 */

import React, { useCallback, useContext, useEffect, useState } from 'react'
import PropTypes from 'prop-types'
import { useErrors } from '../errors'
import { useApi } from '../api'
import { useDataStore } from '../DataStore'
import { parseNomadUrl, resolveNomadUrl, resolveInternalRef, systemMetainfoUrl, createEntryUrl } from '../../utils'
import { apiBase } from '../../config'

const metainfoContext = React.createContext()

export const GlobalMetainfo = React.memo(function GlobalMetainfo({children}) {
  const dataStore = useDataStore()
  const globalMetainfo = useMetainfo(systemMetainfoUrl)
  const {api} = useApi()
  const [allCustomMetainfos, setAllCustomMetainfos] = useState()

  const fetchAllCustomMetainfos = useCallback(async (refresh, query) => {
    if (allCustomMetainfos && !refresh) {
      return allCustomMetainfos
    }

    // TODO paginate?
    // TODO Only grab new ones?
    query = query || {}
    const response = await api.post(`entries/archive/query`, {
      owner: 'visible',
      query: {
        ...query,
        quantities: 'definitions.section_definitions',
        processed: true
      },
      required: {
        metadata: {
          entry_id: '*'
        }
      }
    })
    const foundCustomMetainfos = []
    for (const data of response.data) {
      try {
        const url = createEntryUrl(apiBase, data.upload_id, data.entry_id)
        const customMetainfo = await dataStore.getMetainfoAsync(url)
        foundCustomMetainfos.push(customMetainfo)
      } catch (error) {
        // Unparseable metainfo
      }
    }
    setAllCustomMetainfos(foundCustomMetainfos)
    return foundCustomMetainfos
  }, [api, dataStore, allCustomMetainfos, setAllCustomMetainfos])

  if (globalMetainfo) {
    globalMetainfo.fetchAllCustomMetainfos = fetchAllCustomMetainfos
  }
  return <metainfoContext.Provider value={globalMetainfo}>
    {children}
  </metainfoContext.Provider>
})
GlobalMetainfo.propTypes = {
  children: PropTypes.oneOfType([
    PropTypes.arrayOf(PropTypes.node),
    PropTypes.node
  ])
}

export function useGlobalMetainfo() {
  return useContext(metainfoContext)
}

/**
 * React function for fetching a parsed metainfo object, given a url.
 * The url can be a string or a parsed Url object. If it is empty, null will be returned.
 * Note, this method always returns the whole data object. I.e. if the url specifies a
 * particular section definition, we return the metainfo data object which *contains* this
 * definition, not just the definition itself.
 */
export function useMetainfo(url) {
  const dataStore = useDataStore()
  const {raiseError} = useErrors()
  const [metainfo, setMetainfo] = useState()

  useEffect(() => {
    dataStore.getMetainfoAsync(url)
      .then(setMetainfo)
      .catch(error => {
        raiseError(error)
        setMetainfo(null)
      })
  }, [url, dataStore, raiseError, setMetainfo])

  useEffect(() => {
    // Manage subscriptions
    if (metainfo) {
      return dataStore.subscribeToMetainfo(metainfo._url, () => {})
    }
  }, [metainfo, dataStore])

  return metainfo
}

/**
 * React function for fetching a parsed metainfo def, given a url.
 * The url can be a string or a parsed Url object. If it is empty, null will be returned.
 */
export function useMetainfoDef(url) {
  const dataStore = useDataStore()
  const {raiseError} = useErrors()
  const [metainfoDef, setMetainfoDef] = useState(null)

  useEffect(() => {
    if (!url) {
      setMetainfoDef(null)
    } else if (url.error) {
      raiseError(url.error)
      setMetainfoDef(null)
    } else {
      dataStore.getMetainfoDefAsync(url)
        .then(result => {
          setMetainfoDef(result)
        })
        .catch(error => {
          raiseError(error)
          setMetainfoDef(null)
        })
    }
  }, [url, setMetainfoDef, dataStore, raiseError])

  useEffect(() => {
    // Manage subscriptions
    if (metainfoDef) {
      return dataStore.subscribeToMetainfo(getMetainfoFromDefinition(metainfoDef)._url, () => {})
    }
  }, [metainfoDef, dataStore])

  return metainfoDef
}

export const PackageMDef = 'nomad.metainfo.metainfo.Package'
export const SectionMDef = 'nomad.metainfo.metainfo.Section'
export const QuantityMDef = 'nomad.metainfo.metainfo.Quantity'
export const SubSectionMDef = 'nomad.metainfo.metainfo.SubSection'
export const CategoryMDef = 'nomad.metainfo.metainfo.Category'
export const AttributeMDef = 'nomad.metainfo.metainfo.Attribute'

<<<<<<< HEAD
export async function createGlobalMetainfo() {
  return createMetainfo(metainfoData)
}

export async function createMetainfo(data, parentMetainfo, context) {
  if (!(data.packages || data.definitions) && parentMetainfo) {
    return parentMetainfo
  }

  if (data._metainfo) {
    return data._metainfo
  }

  const metainfo = new Metainfo(data, parentMetainfo, context)
  if (data.packages) {
    await metainfo._addPackages(data.packages)
  }
  if (data.definitions) {
    const entryId = data?.metadata?.entry_id
    const mainfile = data?.metadata?.mainfile
    const uploadId = data?.metadata?.upload_id
    const url = mainfile && uploadId && `../uploads/${uploadId}/raw/${mainfile}#definitions`
    await metainfo._addPackages([data.definitions], entryId ? `entry_id:${entryId}` : null, url)
  }
  data._metainfo = metainfo
  return metainfo
}

export function quantityUsesFullStorage(def) {
  return def.repeats || def.variable || def.attributes?.length
}

=======
>>>>>>> 0ddf52b7
/**
 * Represents and manages schema data.
 *
 * It is responsible to create derived definition properties that are necessary for the
 * browser's function and to allow to resolve references to definitions.
 *
 * It allows to access schema data in two ways: via references and via qualified names
 * (e.g. based on packages name + section name).
 *
 * For package-based access, metainfo instances can be linked. A metainfo can have a parent.
 * Here metainfo instances will first try to resolve a qualified names with itself and it's
 * parent.
 *
 * For reference-based access, contexts can be used. A metainfo instance represents a single
 * root section (e.g. Package or Environment). URL fragments can be resolved here. The
 * rest of the reference URL can be used load respective resources with the context.
 */
export class Metainfo {
  /**
   * Constructs a Metainfo object. Note, this should only be invoked by the store.
   */
  constructor(parent, data, getMetainfoAsync) {
    this._parent = parent
    this._data = data
    this._getMetainfoAsync = getMetainfoAsync
    this._url = data._url // the data url, always string
    this._parsedUrl = parseNomadUrl(data._url)

    this._defs = new Set()
    this._packageDefs = {}
    this._defsByNameCache = null
    this._packagePrefixCache = null
    this._rootSectionsCache = null
    this._dependencies = new Set([this._url]) // Set of all metainfo urls (base urls [str]) on which this schema depends (including this._url)

    // Initiate a single call to _parse, using a promise
    this._isParsed = false
    this._result = new Promise((resolve, reject) => {
      this._parse().then(resolve).catch(reject)
    })
  }

  /**
   * @returns All definitions as an Array.
   */
  getDefs() {
    if (this._parent) {
      return this._parent.getDefs().concat([...this._defs])
    } else {
      return [...this._defs]
    }
  }

  /**
   * @returns An object with all definition names as keys. Packages are excluded.
   *   The values are arrays with all the definitions that share the name.
   */
  getDefsByName() {
    if (this._defsByNameCache) {
      return this._defsByNameCache
    }
    this._defsByNameCache = this.getDefs().filter(def => def.m_def !== PackageMDef).reduce((result, def) => {
      result[def.name] = result[def.name] || []
      result[def.name].push(def)
      return result
    }, {})
    return this._defsByNameCache
  }

  /**
   * Gets a definition by its qualified name
   */
  getDefByQualifiedName(qualifiedName) {
    const defQualifiedNameSegments = qualifiedName.split('.')
    const packageName = defQualifiedNameSegments.slice(0, -1).join('.')
    const sectionName = defQualifiedNameSegments[defQualifiedNameSegments.length - 1]
    return this._packageDefs[packageName]?._sections?.[sectionName]
  }

  /**
   * Gets a definition by its path (starting with '#' or '/', i.e. from the 'root' of the metainfo data)
   */
  getDefByPath(path) {
    return resolveInternalRef(path, this._data)
  }

  /**
   * @returns An object with all package prefixes (the part of the name before the first ".")
   *   The values are arrays with all the packages that share the prefix.
   */
  getPackagePrefixes() {
    if (this._packagePrefixCache) {
      return this._packagePrefixCache
    }
    this._packagePrefixCache = this.getDefs()
      .filter(def => def.m_def === PackageMDef)
      .reduce((results, pkg) => {
        const packageName = pkg.name
        if (packageName !== '*') {
          const prefix = packageName.split('.')[0]
          results[prefix] = results[prefix] || {}
          results[prefix][packageName] = pkg
        }
        return results
      }, {})
    return this._packagePrefixCache
  }

  /**
   * @returns An array with all section definitions where not sub-section is using them
   *   as section definition.
   */
  getRootSectionDefinitions() {
    if (this._rootSectionsCache) {
      return this._rootSectionsCache
    }
    const sortDefs = defs => defs.sort((a, b) => a.name.localeCompare(b.name))
    this._rootSectionsCache = sortDefs(this.getDefs().filter(def => (
      def.m_def === SectionMDef && !def.extends_base_section && def._parentSections.length === 0)
    ))
    return this._rootSectionsCache
  }

  getEntryArchiveDefinition() {
    // TODO this is a super wasteful implementation
    const entryArchiveDefinition = this.getRootSectionDefinitions().find(def => def.name === 'EntryArchive')
    return entryArchiveDefinition
  }

  /**
   * Parses the metainfo data
   */
  async _parse() {
    // Parse data
    if (this._data.packages) {
      await this._addPackages(this._data.packages)
    }
    if (this._data.definitions) {
      const entryId = this._data?.metadata?.entry_id // TODO: which format to use?
      const mainfile = this._data?.metadata?.mainfile
      const uploadId = this._data?.metadata?.upload_id
      const url = mainfile && uploadId && `../uploads/${uploadId}/raw/${mainfile}#definitions`
      await this._addPackages([this._data.definitions], entryId ? `entry_id:${entryId}` : null, url)
    }
    this._isParsed = true
    return this
  }

  async _addDef(def) {
    // only add if not already added
    if (this._defs.has(def)) {
      return
    }
    def.more = def.more || {}
    def.categories = await this.resolveDefinitionList(def.categories || [])
    this._defs.add(def)
    this._defsByNameCache = null
  }

  async _initSection(sectionDef) {
    if (sectionDef._allBaseSections !== undefined) {
      return sectionDef
    }

    sectionDef.base_sections = await this.resolveDefinitionList(sectionDef.base_sections || [])
    sectionDef.quantities = sectionDef.quantities || []
    sectionDef.sub_sections = sectionDef.sub_sections || []
    sectionDef.inner_section_definitions = sectionDef.inner_section_definitions || []
    sectionDef._allBaseSections = []
    sectionDef._allInheritingSections = []
    sectionDef._parentSections = []
    sectionDef._parentSubSections = []

    if (!sectionDef.extends_base_section) {
      for (const baseSection of sectionDef.base_sections) {
        await this._initSection(baseSection)
        sectionDef._allBaseSections.push(baseSection)
        baseSection._allBaseSections.forEach(baseBaseSection => sectionDef._allBaseSections.push(baseBaseSection))
        if (!baseSection._allInheritingSections.includes(sectionDef)) {
          baseSection._allInheritingSections.push(sectionDef)
          sectionDef._allInheritingSections.forEach(inheritingInheritingSection => {
            if (!baseSection._allInheritingSections.includes(inheritingInheritingSection)) {
              baseSection._allInheritingSections.push(inheritingInheritingSection)
            }
          })
        }
      }
    }

    return sectionDef
  }

  async _getAllProperties(sectionDef) {
    const results = {}
    function createAddProperties(inherited) {
      return (sectionDef) => {
        function createAddProperty(m_def) {
          return (property) => {
            const propertyToAdd = inherited ? {} : property
            if (inherited) {
              Object.assign(propertyToAdd, property)
              propertyToAdd._inherited = true
            } else {
              if (results[property.name]) {
                propertyToAdd._overwritten = true
              }
            }
            property.m_def = m_def
            results[property.name] = propertyToAdd
          }
        }
        sectionDef.quantities.forEach(createAddProperty(QuantityMDef))
        sectionDef.sub_sections.forEach(createAddProperty(SubSectionMDef))
      }
    }
    sectionDef = await this._initSection(sectionDef)
    sectionDef._allBaseSections.forEach(createAddProperties(true))
    createAddProperties(false)(sectionDef)
    return Object.keys(results).map(key => results[key])
  }

  async _addSection(pkg, sectionDef, parentDef, parentProperty, parentIndex) {
    this._rootSectionsCache = null
    sectionDef.m_def = SectionMDef
    sectionDef._parent = parentDef
    sectionDef._parentProperty = parentProperty
    sectionDef._parentIndex = parentIndex
    pkg._sections[sectionDef.name] = sectionDef
    await this._initSection(sectionDef)
    sectionDef._qualifiedName = parentDef ? `${parentDef._qualifiedName || parentDef._unique_id || parentDef.name}.${sectionDef.name}` : sectionDef.name
    if (parentDef?._url) {
      sectionDef._url = `${parentDef._url}/section_definitions/${parentIndex}`
    }
    sectionDef._package = pkg

    let index = 0
    for (const innerSectionDef of sectionDef.inner_section_definitions) {
      await this._addSection(pkg, innerSectionDef, sectionDef, 'inner_section_definitions', index)
      index++
    }

    const addPropertiesFromSections = async sections => {
      for (const ref of sections) {
        const extendingSectionDef = await this.resolveDefinition(ref)
        if (extendingSectionDef.quantities) {
          sectionDef.quantities.push(...extendingSectionDef.quantities)
        }
        if (extendingSectionDef.sub_sections) {
          sectionDef.sub_sections.push(...extendingSectionDef.sub_sections)
        }
      }
    }
    sectionDef.extending_sections = sectionDef.extending_sections || []
    await addPropertiesFromSections(sectionDef.extending_sections)
    if (!sectionDef.extends_base_section) {
      await this._addDef(sectionDef)
    }

    sectionDef._allProperties = await this._getAllProperties(sectionDef)
    sectionDef._properties = {}
    const addProperty = async property => {
      sectionDef._properties[property.name] = property
      if (!sectionDef.extends_base_section) {
        property._section = sectionDef
        property._qualifiedName = `${sectionDef._qualifiedName}.${property.name}`
      }
      property._package = pkg
      await this._addDef(property)
    }
    for (const property of sectionDef._allProperties) {
      await addProperty(property)
      if (property.m_def === QuantityMDef) {
        property.shape = property.shape || []
        if (isReference(property)) {
          const referencedSection = await this.resolveDefinition(property.type.type_data)
          property.type._referencedSection = referencedSection
        }
      } else if (property.m_def === SubSectionMDef) {
        property.sub_section = await this.resolveDefinition(property.sub_section)
        const subSectionsSectionDef = property.sub_section
        await this._initSection(subSectionsSectionDef)
        subSectionsSectionDef._parentSections.push(sectionDef)
        subSectionsSectionDef._parentSubSections.push(property)
        property._section = sectionDef
      }
    }
  }

  async _addPackage(pkg, unique_id, url) {
    this._packagePrefixCache = null
    pkg.m_def = PackageMDef
    if (unique_id) {
      pkg._unique_id = unique_id
    }
    pkg._url = url
    const packageName = pkg.name || '*'
    this._packageDefs[packageName] = pkg
    await this._addDef(pkg)

    pkg._sections = {}
    pkg.category_definitions = pkg.category_definitions || []
    pkg.section_definitions = pkg.section_definitions || []
    for (const categoryDef of pkg.category_definitions) {
      categoryDef.m_def = CategoryMDef
      categoryDef._qualifiedName = `${pkg._unique_id || pkg.name}.${categoryDef.name}`
      categoryDef._package = pkg
      await this._addDef(categoryDef)
    }

    let index = 0
    for (const sectionDef of pkg.section_definitions) {
      await this._addSection(pkg, sectionDef, pkg, 'section_definitions', index++)
    }

    pkg._metainfo = this // Allows us to, from a pkg definition, get the metainfo object containing it.
  }

  async _addPackages(packages, unique_id, url) {
    for (const pkg of packages) {
      await this._addPackage(pkg, unique_id, url)
    }
  }

  path(nameOrDef) {
    let def
    if (typeof nameOrDef === 'string') {
      const defsByName = this.getDefsByName()
      def = defsByName[nameOrDef] && defsByName[nameOrDef].find(def => true)
    } else {
      def = nameOrDef
    }

    if (!def) {
      return null
    }

    if (def.m_def === SubSectionMDef) {
      def = def.sub_section
    }

    if (def.m_def === CategoryMDef) {
      return `${def._package.name.split('.')[0]}/category_definitions@${def._qualifiedName}`
    }

    const path = []
    while (def) {
      const parentSection = def
      const parentSubSection = def._parentSubSections && def._parentSubSections.filter(
        // Filter for direct recursions in the possible section containment.
        // This only catches direct connections where a sub section uses its parent
        // section as the sub section definition
        subSection => parentSection !== subSection._section)[0]
      if (parentSubSection) {
        def = parentSubSection
      }
      path.push(def.name)
      if (def.m_def === SubSectionMDef) {
        def = def._section
      } else {
        def = def._parentSections && def._parentSections[0]
      }

      while (def && def.extends_base_section) {
        def = def.base_sections[0]
      }
    }
    return path.reverse().join('/')
  }

  async resolveDefinitionList(references) {
    const result = []
    for (const reference of references) {
      result.push(await this.resolveDefinition(reference))
    }
    return result
  }

  /**
   * Resolves a reference found inside this metainfo object
   */
  async resolveDefinition(reference) {
    if (typeof reference !== 'string') {
      // already resolved
      return reference
    }
    if (reference.startsWith('#') || reference.startsWith('/')) {
      // Local path reference
      return this.getDefByPath(reference)
    }
    const resolvedUrl = resolveNomadUrl(reference, this._parsedUrl)
    if (resolvedUrl.versionHash) {
      // Reference to a frozen metainfo
      throw new Error('Fetching frozen schemas not yet implemented')
    } else if (resolvedUrl.qualifiedName) {
      // Reference to the system metainfo, using qualified name
      const systemMetainfo = this._url === systemMetainfoUrl ? this : await this._getMetainfoAsync(systemMetainfoUrl)
      return systemMetainfo.getDefByQualifiedName(resolvedUrl.qualifiedName)
    } else if (resolvedUrl.entryId) {
      // Reference to entry metainfo
      const metainfo = await this._getMetainfoAsync(resolvedUrl)
      if (metainfo._url !== systemMetainfoUrl && !this._isParsed) {
        if (!this._dependencies.has(metainfo._url)) {
          // Add this metainfo and all its dependencies to our dependencies
          metainfo._dependencies.forEach(url => this._dependencies.add(url))
        }
      }
      return metainfo.getDefByPath(resolvedUrl.path)
    }
    throw new Error(`Bad reference encountered: ${reference}`)
  }
}

/**
 * Converts a reference given in the /section/<index>/subsection format (used
 * in the metainfo) to the /section:<index>/subsection format (used by the
 * archive browser).
 * @param {*} ref The reference to convert.
 */
export function refPath(ref) {
  try {
    if (ref.startsWith('#')) {
      ref = ref.slice(1)
    }
    const segments = ref.split('/').filter(segment => segment !== '')
    const reducer = (current, segment) => {
      return isNaN(segment) ? `${current}/${segment}` : `${current}:${segment}`
    }
    return segments.reduce(reducer)
  } catch (e) {
    console.log('could not convert the path: ' + ref)
    throw e
  }
}

export function isReference(property) {
  return property.type && property.type.type_kind === 'reference'
}

/**
 * @param {*} def A section definition.
 * @returns True, if sections of the given section def are editable.
 */
export function isEditable(def) {
  return !!def._allProperties.find(prop => prop.m_annotations?.eln) || !!def.m_annotations?.eln
}

export function removeSubSection(section, subSectionDef, index) {
  if (subSectionDef.repeats) {
    section[subSectionDef.name].splice(index, 1)
  } else {
    section[subSectionDef.name] = undefined
    delete section[subSectionDef.name]
  }
}

/**
 * @param {*} definition The section definition to create a reference for.
 * @returns The reference fragment for the given section definition.
 */
export function getSectionReference(definition) {
  if (!definition._parent) {
    return ''
  }
  const ref = `${getSectionReference(definition._parent)}/${definition._parentProperty}`
  if (!isNaN(definition._parentIndex)) {
    return `${ref}/${definition._parentIndex}`
  }
  return ref
}

/**
 * Given a definition, gets the metainfo object in which it is defined.
 */
export function getMetainfoFromDefinition(definition) {
  if (definition._metainfo) return definition._metainfo
  return getMetainfoFromDefinition(definition._package || definition._parent || definition._section)
}

/**
 * Allows to traverse a given section through all its sub-sections.
 * @param {Object} section The section to traverse
 * @param {Object} definition The definition of the section
 * @param {str} path The archive path to the section
 * @param {function} callback The callback that is called on each section
 */
export function traverse(section, definition, path, callback, depthFirst) {
  callback(section, definition, path)
  for (const subSectionDef of definition._allProperties.filter(prop => prop.m_def === SubSectionMDef)) {
    let subSections = []
    if (!subSectionDef.repeats) {
      const subSection = section[subSectionDef.name]
      if (subSection) {
        subSections = [subSection]
      }
    } else {
      subSections = section[subSectionDef.name] || []
    }

    subSections.forEach((subSection, index) => {
      let childPath = `${path}/${subSectionDef.name}`
      if (subSectionDef.repeats) {
        childPath = `${childPath}/${index}`
      }
      traverse(subSection, subSectionDef.sub_section, childPath, callback)
    })
  }
}

/**
 * Constructs a graph from and with the definition. The graph will contain the given nodes,
 * all its outgoing and incomming references, the parents up to root (for sections and categories)
 *
 * @param {Object} def
 */
export function vicinityGraph(def) {
  const nodesMap = {}
  const nodes = []
  const edges = []
  const dx = 100
  const dy = 75

  function addEdge(from, to, def) {
    const edge = {
      def: def,
      source: from,
      target: to,
      value: 1
    }
    edges.push(edge)
  }

  function addNode(def, more, id) {
    id = id || (d => d._qualifiedName)
    const {recursive, x, y, i} = more || {}

    const key = id(def)
    if (nodesMap[key]) {
      return nodesMap[key]
    }

    const node = {
      id: key,
      def: def,
      x: x,
      y: y,
      i: i
    }

    nodes.push(node)
    nodesMap[key] = node

    if (recursive) {
      if (def.m_def === SectionMDef) {
        def._parentSections.forEach(parentSection => {
          const parent = addNode(parentSection, {
            recursive: true,
            x: x - dx,
            y: y,
            i: i + 1})
          addEdge(node, parent, {})
        })
        const references = def.quantities.filter(quantity => quantity.type.type_kind === 'reference')
        const layoutMiddle = (references.length - 1) * dx / 2
        const metainfo = getMetainfoFromDefinition(def)
        references.forEach((reference, i) => {
          try {
            const referencedSectionDef = resolveInternalRef(reference.type.type_data, metainfo)
            const referenced = addNode(
              referencedSectionDef,
              {x: x + i * dx - layoutMiddle, y: y + dy, i: i},
              () => reference._qualifiedName)
            addEdge(node, referenced, reference)
          } catch (error) {
            // Ignore for now. External ref?
          }
        })
      } else if (def.m_def === QuantityMDef) {
        const section = addNode(def._section, {
          recursive: true,
          x: x - dx,
          y: y,
          i: i + 1})
        addEdge(node, section, {})
      }

      if (def.categories) {
        const layoutMiddle = (def.categories.length - 1) * dx / 2
        def.categories.forEach((categoryDef, i) => {
          const category = addNode(categoryDef, {
            recursive: true,
            x: x + i * dx - layoutMiddle,
            y: y - dy,
            i: i
          })
          addEdge(node, category, {})
        })
      }
    }

    return node
  }

  addNode(def, {recursive: true, x: 0, y: 0, i: 0})

  return {
    nodes: nodes,
    links: edges
  }
}<|MERGE_RESOLUTION|>--- conflicted
+++ resolved
@@ -160,41 +160,10 @@
 export const CategoryMDef = 'nomad.metainfo.metainfo.Category'
 export const AttributeMDef = 'nomad.metainfo.metainfo.Attribute'
 
-<<<<<<< HEAD
-export async function createGlobalMetainfo() {
-  return createMetainfo(metainfoData)
-}
-
-export async function createMetainfo(data, parentMetainfo, context) {
-  if (!(data.packages || data.definitions) && parentMetainfo) {
-    return parentMetainfo
-  }
-
-  if (data._metainfo) {
-    return data._metainfo
-  }
-
-  const metainfo = new Metainfo(data, parentMetainfo, context)
-  if (data.packages) {
-    await metainfo._addPackages(data.packages)
-  }
-  if (data.definitions) {
-    const entryId = data?.metadata?.entry_id
-    const mainfile = data?.metadata?.mainfile
-    const uploadId = data?.metadata?.upload_id
-    const url = mainfile && uploadId && `../uploads/${uploadId}/raw/${mainfile}#definitions`
-    await metainfo._addPackages([data.definitions], entryId ? `entry_id:${entryId}` : null, url)
-  }
-  data._metainfo = metainfo
-  return metainfo
-}
-
 export function quantityUsesFullStorage(def) {
   return def.repeats || def.variable || def.attributes?.length
 }
 
-=======
->>>>>>> 0ddf52b7
 /**
  * Represents and manages schema data.
  *
