--- conflicted
+++ resolved
@@ -27,7 +27,7 @@
 import { Matrix, Number } from './visualizations'
 import Markdown from '../Markdown'
 import { Overview } from './Overview'
-import { toUnitSystem, unitsState, useUnits } from '../../units'
+import { toUnitSystem, useUnits } from '../../units'
 import ArrowRightIcon from '@material-ui/icons/ArrowRight'
 import ArrowDownIcon from '@material-ui/icons/ArrowDropDown'
 import grey from '@material-ui/core/colors/grey'
@@ -160,11 +160,7 @@
   searchOptions: PropTypes.arrayOf(PropTypes.object).isRequired
 })
 
-<<<<<<< HEAD
-function archiveAdaptorFactory(data, sectionDef) {
-=======
 export function archiveAdaptorFactory(data, sectionDef) {
->>>>>>> 402f2597
   return new SectionAdaptor(data, sectionDef || rootSections.find(def => def.name === 'EntryArchive'), undefined, {archive: data})
 }
 
@@ -355,13 +351,8 @@
   def: PropTypes.object.isRequired
 })
 
-<<<<<<< HEAD
-function QuantityValue({value, def}) {
+const QuantityValue = React.memo(function QuantityValue({value, def}) {
   const units = useUnits()
-=======
-const QuantityValue = React.memo(function QuantityValue({value, def}) {
-  const units = useRecoilValue(unitsState)
->>>>>>> 402f2597
   const val = (def.type.type_data === 'nomad.metainfo.metainfo._Datetime' ? new Date(value).toLocaleString() : value)
   const [finalValue, finalUnit] = def.unit
     ? toUnitSystem(val, def.unit, units, true)
@@ -422,13 +413,8 @@
   }
   const quantities = def._allProperties.filter(prop => prop.m_def === 'Quantity')
   return <Content>
-<<<<<<< HEAD
-    <Title def={def} data={section} kindLabel="section" />
-    <Overview section={section} def={def} />
-=======
     <ArchiveTitle def={def} data={section} kindLabel="section" />
     <Overview section={section} def={def}/>
->>>>>>> 402f2597
     <Compartment title="sub sections">
       {sub_sections
         .filter(subSectionDef => section[subSectionDef.name] || config.showAllDefined)
