/*
 * Copyright The NOMAD Authors.
 *
 * This file is part of NOMAD. See https://nomad-lab.eu for further info.
 *
 * Licensed under the Apache License, Version 2.0 (the "License");
 * you may not use this file except in compliance with the License.
 * You may obtain a copy of the License at
 *
 *     http://www.apache.org/licenses/LICENSE-2.0
 *
 * Unless required by applicable law or agreed to in writing, software
 * distributed under the License is distributed on an "AS IS" BASIS,
 * WITHOUT WARRANTIES OR CONDITIONS OF ANY KIND, either express or implied.
 * See the License for the specific language governing permissions and
 * limitations under the License.
 */
import React, {useCallback, useEffect, useRef, useState} from 'react'
import {
  TextField,
  makeStyles,
  Box,
  FormControlLabel,
  Checkbox,
  IconButton,
  InputAdornment,
  MenuItem,
  Dialog,
  DialogContent,
  FormControl,
  FormLabel, RadioGroup, Radio, Slider, DialogTitle, Collapse
} from '@material-ui/core'
import PropTypes from 'prop-types'
import {convertUnit, Unit, useUnits} from '../../units'
import {conversionMap, unitMap} from '../../unitsData'
import AutoComplete from '@material-ui/lab/Autocomplete'
import HelpOutlineIcon from '@material-ui/icons/HelpOutline'
import DialogActions from '@material-ui/core/DialogActions'
import Button from '@material-ui/core/Button'
import Markdown from '../Markdown'
import {dateFormat} from '../../config'
import {KeyboardDatePicker, KeyboardTimePicker} from '@material-ui/pickers'
import {getTime} from 'date-fns'
import AccessTimeIcon from '@material-ui/icons/AccessTime'
import ArrowDownIcon from '@material-ui/icons/ArrowDropDown'
import ArrowRightIcon from '@material-ui/icons/ArrowRight'

const HelpDialog = React.memo(({title, description}) => {
  const [open, setOpen] = useState(false)

  return <React.Fragment>
    {description && <IconButton size="small" onClick={() => setOpen(true)}>
      {<HelpOutlineIcon fontSize='small'/>}
    </IconButton>}
    {open && <Dialog open={open}>
      <DialogTitle>
        {title}
      </DialogTitle>
      <DialogContent>
        <Markdown>{description}</Markdown>
      </DialogContent>
      <DialogActions>
        <span style={{flexGrow: 1}} />
        <Button onClick={() => setOpen(false)} color="secondary">
          Close
        </Button>
      </DialogActions>

    </Dialog>}
  </React.Fragment>
})
HelpDialog.propTypes = {
  title: PropTypes.string,
  description: PropTypes.string
}

const useHelpAdornmentStyles = makeStyles(theme => ({
  root: {},
  withOtherAdornment: {
    marginRight: theme.spacing(3)
  }
}))

const HelpAdornment = React.memo(({title, description, withOtherAdornment}) => {
  const classes = useHelpAdornmentStyles()
  return <InputAdornment
    position="end"
    className={withOtherAdornment ? classes.withOtherAdornment : classes.root}
  >
    <HelpDialog title={title} description={description}/>
  </InputAdornment>
})
HelpAdornment.propTypes = {
  withOtherAdornment: PropTypes.bool,
  title: PropTypes.string,
  description: PropTypes.string
}

const useWithHelpStyles = makeStyles(theme => ({
  root: {
    width: '100%',
    '&:not(:hover)': {
      '& #help': {
        display: 'none'
      }
    }
  }
}))

const TextFieldWithHelp = React.memo((props) => {
  const {withOtherAdornment, label, helpDescription, ...otherProps} = props
  const classes = useWithHelpStyles()
  return <TextField
    className={classes.root}
    InputProps={(helpDescription && {endAdornment: (
      <div id="help">
        <HelpAdornment title={label} description={helpDescription} withOtherAdornment={withOtherAdornment}/>
      </div>
    )})}
    label={label}
    {...otherProps}
  />
})
TextFieldWithHelp.propTypes = {
  withOtherAdornment: PropTypes.bool,
  label: PropTypes.string,
  helpDescription: PropTypes.string
}

const WithHelp = React.memo((props) => {
  const {label, helpDescription, ...otherProps} = props
  const classes = useWithHelpStyles()
  if (!helpDescription) {
    return ''
  }
  return <Box display="flex" alignItems="center" className={classes.root}>
    <Box flexGrow={1} {...otherProps}/>
    <Box>
      <div id="help">
        <HelpDialog title={label} description={helpDescription} />
      </div>
    </Box>
  </Box>
})
WithHelp.propTypes = {
  label: PropTypes.string,
  helpDescription: PropTypes.string
}

const capitalize = (s) => {
  if (typeof s !== 'string') return ''
  return s.charAt(0).toUpperCase() + s.slice(1)
}

function getArchiveValue(quantityDef, section) {
  let value = section[quantityDef.name]
  if (value === undefined) {
    return quantityDef.default
  }
  return value
}

function getFieldProps(quantityDef) {
  const eln = quantityDef?.m_annotations?.eln
  let name = quantityDef.name.replace(/_/g, ' ')
  let capitalizeName = capitalize(name)
  let label = (eln.length > 0 ? eln[0]?.label : undefined) || capitalizeName
  return {
    label: label,
    helpDescription: quantityDef.description
  }
}

export const StringEditQuantity = React.memo((props) => {
  const {quantityDef, section, onChange, ...otherProps} = props
<<<<<<< HEAD
  const label = otherProps.label || quantityDef.name
  const [value, setValue] = useState()
  const sectionValue = section[quantityDef.name]

  useEffect(() => {
    setValue(sectionValue)
  }, [sectionValue])
=======
  const value = getArchiveValue(quantityDef, section)
>>>>>>> a837a029

  const handleChange = useCallback((newValue) => {
    if (onChange) {
      onChange(newValue === '' ? undefined : newValue, section, quantityDef)
    }
  }, [onChange, quantityDef, section])

  return <TextFieldWithHelp
    fullWidth variant='filled' size='small'
    defaultValue={value !== undefined ? value : ''}
    onChange={event => handleChange(event.target.value)}
    {...getFieldProps(quantityDef)}
    {...otherProps}
  />
})
StringEditQuantity.propTypes = {
  quantityDef: PropTypes.object.isRequired,
  section: PropTypes.object.isRequired,
  onChange: PropTypes.func.isRequired
}

const useNumberEditQuantityStyles = makeStyles(theme => ({
  unitSelect: {
    marginLeft: theme.spacing(1),
    width: '150px'
  }
}))

export const NumberEditQuantity = React.memo((props) => {
  const classes = useNumberEditQuantityStyles()
  const {quantityDef, section, onChange, minValue, maxValue, ...otherProps} = props
  const systemUnits = useUnits()
  const defaultValue = (quantityDef.default !== undefined ? quantityDef.default : '')
  const dimension = quantityDef.unit && unitMap[quantityDef.unit].dimension
  const units = quantityDef.unit && conversionMap[dimension].units
  const isUnit = quantityDef.unit && ['float64', 'float32', 'float'].includes(quantityDef.type?.type_data)
  const [unit, setUnit] = useState(systemUnits[dimension] || quantityDef.unit)

  const handleChangeUnit = useCallback((newUnit) => {
    setUnit(newUnit)
  }, [])

  const handleChangeValue = useCallback((newValue) => {
    if (onChange) {
      onChange(newValue, section, quantityDef)
    }
  }, [onChange, quantityDef, section])

  return <Box display='flex'>
    <NumberFieldWithUnit
      onChange={handleChangeValue}
      defaultUnit={quantityDef.unit}
      dataType={quantityDef.type?.type_data}
      minValue={minValue}
      maxValue={maxValue}
      unit={unit}
      defaultValue={section[quantityDef.name] !== undefined ? section[quantityDef.name] : defaultValue}
      helpDescription={quantityDef.description}
      {...getFieldProps(quantityDef)}
      {...otherProps}/>
    {isUnit && <TextField
      className={classes.unitSelect} variant='filled' size='small' select
      label="unit" value={unit}
      onChange={(event) => handleChangeUnit(event.target.value)}
    >
      {units.map(unit => <MenuItem key={unit} value={unit}>{(new Unit(unit)).label()}</MenuItem>)}
    </TextField>}
  </Box>
})
NumberEditQuantity.propTypes = {
  maxValue: PropTypes.number,
  minValue: PropTypes.number,
  quantityDef: PropTypes.object.isRequired,
  section: PropTypes.object.isRequired,
  onChange: PropTypes.func.isRequired
}

const NumberFieldWithUnit = React.memo((props) => {
  const {onChange, defaultUnit, dataType, minValue, maxValue, unit, defaultValue, ...otherProps} = props
  const [convertedValue, setConvertedValue] = useState()
  const [error, setError] = useState('')
  const timeout = useRef()
  const isUnit = unit !== undefined

  useEffect(() => {
    if (defaultValue === undefined || defaultValue === '' || isNaN(Number(defaultValue))) {
      setConvertedValue('')
    } else {
      setConvertedValue((isUnit ? convertUnit(Number(defaultValue), defaultUnit, unit) : defaultValue))
    }
  }, [defaultValue, isUnit, defaultUnit, unit])

  const isValidNumber = useCallback((value) => {
    if (['int64', 'int32', 'int'].includes(dataType)) {
      const num = Number(value)
      return Number.isInteger(num)
    } else if (['uint64', 'uint32', 'uint'].includes(dataType)) {
      const num = Number(value)
      return Number.isInteger(num) && num >= 0
    } else if (['float64', 'float32', 'float'].includes(dataType)) {
      const num = Number(value)
      return !isNaN(num)
    }
  }, [dataType])

  const validation = useCallback((val, fastEvaluation) => {
    setError('')
    let newValue = val.replace(/,/g, '.')
    if (newValue === '') {
      setConvertedValue('')
      if (onChange) onChange('')
    } else if (fastEvaluation) {
      if (!newValue.match(/^[+-]?((\d+|\.\d?|\d+\.|\d+\.\d+)|(\d+|\.\d?|\d+\.|\d+\.\d+)(e|e\+|e-)\d?)?$/)) setError('Please enter a valid number!')
    } else if (!isValidNumber(newValue)) {
      setError('Please enter a valid number!')
    } else {
      let originalValue = (isUnit ? convertUnit(Number(newValue), unit, defaultUnit) : newValue)
      if (minValue !== undefined && originalValue < minValue) {
        setError(`The value should be higher than or equal to ${minValue}${(isUnit ? `${(new Unit(defaultUnit)).label()}` : '')}`)
      } else if (maxValue !== undefined && originalValue > maxValue) {
        setError(`The value should be less than or equal to ${maxValue}${(isUnit ? `${(new Unit(defaultUnit)).label()}` : '')}`)
      } else {
        setConvertedValue(Number(newValue))
        if (onChange) onChange(originalValue)
      }
    }
  }, [isUnit, isValidNumber, maxValue, minValue, onChange, defaultUnit, unit])

  const handleChangeValue = useCallback((newValue) => {
    setConvertedValue(newValue)
    validation(newValue, true)
    clearTimeout(timeout.current)
    timeout.current = setTimeout(() => {
      validation(newValue, false)
    }, 3000)
  }, [validation])

  const handleValidator = useCallback((event) => {
    clearTimeout(timeout.current)
    validation(event.target.value, false)
  }, [validation])

  return <TextFieldWithHelp
    fullWidth variant='filled' size='small'
    value={convertedValue !== undefined ? convertedValue : ''}
    onBlur={handleValidator} error={!!error} helperText={error}
    onChange={event => handleChangeValue(event.target.value)}
    {...otherProps}
  />
})
NumberFieldWithUnit.propTypes = {
  maxValue: PropTypes.number,
  minValue: PropTypes.number,
  onChange: PropTypes.func.isRequired,
  defaultUnit: PropTypes.string,
  dataType: PropTypes.string,
  defaultValue: PropTypes.oneOfType([PropTypes.string, PropTypes.number]),
  unit: PropTypes.string
}

const StringField = React.memo((props) => {
  const {onChange, defaultValue, ...otherProps} = props

  return <TextFieldWithHelp
    fullWidth variant='filled' size='small'
    onChange={event => onChange(event.target.value)}
    defaultValue={defaultValue}
    {...otherProps}
  />
})
StringField.propTypes = {
  onChange: PropTypes.func.isRequired,
  defaultValue: PropTypes.string
}

export const EnumEditQuantity = React.memo((props) => {
  const {quantityDef, section, onChange, ...otherProps} = props
  const [value, setValue] = useState(section[quantityDef.name] || quantityDef.default || '')

  const handleChange = useCallback((value) => {
    setValue(value)
    if (onChange) {
      onChange(value === '' ? undefined : value, section, quantityDef)
    }
  }, [onChange, quantityDef, section])

  return <TextFieldWithHelp
    select variant='filled' size='small' withOtherAdornment fullWidth
    value={value}
    onChange={event => handleChange(event.target.value)}
    {...getFieldProps(quantityDef)}
    {...otherProps}
  >
    {quantityDef.type?.type_data.map(item => <MenuItem value={item} key={item}>{item}</MenuItem>)}
  </TextFieldWithHelp>
})
EnumEditQuantity.propTypes = {
  quantityDef: PropTypes.object.isRequired,
  section: PropTypes.object.isRequired,
  onChange: PropTypes.func.isRequired
}

export const AutocompleteEditQuantity = React.memo((props) => {
  const {quantityDef, section, onChange, ...otherProps} = props
  const [value, setValue] = useState(section[quantityDef.name] || quantityDef.default || null)

  const handleChange = useCallback((value) => {
    setValue(value)
    if (onChange) {
      onChange((value === '' ? undefined : value), section, quantityDef)
    }
  }, [onChange, quantityDef, section, setValue])

  return <AutoComplete
    options={quantityDef.type.type_data}
    onChange={(event, value) => handleChange(value)}
    ListboxProps={{style: {maxHeight: '150px'}}}
    value={value}
    renderInput={params => (
      <TextFieldWithHelp
        {...params}
        variant='filled' size='small'
        placeholder={quantityDef.description} fullWidth
        {...getFieldProps(quantityDef)}
        {...otherProps}
      />
    )}
  />
})
AutocompleteEditQuantity.propTypes = {
  quantityDef: PropTypes.object.isRequired,
  section: PropTypes.object.isRequired,
  onChange: PropTypes.func.isRequired
}

export const RadioButtonEditQuantity = React.memo((props) => {
  const {quantityDef, section, onChange, ...otherProps} = props
  const [value, setValue] = useState(section[quantityDef.name] || quantityDef.default || '')

  const handleChange = useCallback((value) => {
    setValue(value)
    if (onChange) {
      onChange(value === '' ? undefined : value, section, quantityDef)
    }
  }, [onChange, quantityDef, section])

  return <FormControl>
    <FormLabel>{getFieldProps(quantityDef).label}</FormLabel>
    <RadioGroup row>
      {quantityDef.type?.type_data.map(item => <FormControlLabel value={item} key={item} control={<Radio checked={value === item} onClick={event => handleChange(item)} {...otherProps}/>} label={item}/>)}
    </RadioGroup>
  </FormControl>
})
RadioButtonEditQuantity.propTypes = {
  quantityDef: PropTypes.object.isRequired,
  section: PropTypes.object.isRequired,
  onChange: PropTypes.func.isRequired
}

export const BoolEditQuantity = React.memo((props) => {
  const {quantityDef, section, onChange, ...otherProps} = props
  const [value, setValue] = useState()
  const defaultValue = (quantityDef.default !== undefined ? quantityDef.default : '')

  useEffect(() => {
    setValue(section[quantityDef.name] || defaultValue)
  }, [defaultValue, quantityDef, section])

  const handleChange = useCallback((newValue) => {
    setValue(newValue)
    if (onChange) {
      onChange((newValue === '' ? defaultValue : newValue), section, quantityDef)
    }
  }, [defaultValue, onChange, quantityDef, section])

  return <WithHelp {...getFieldProps(quantityDef)}>
    <FormControlLabel
      control={<Checkbox onChange={event => handleChange(event.target.checked)} color="primary" checked={(!!value)} {...otherProps}/>}
      label={getFieldProps(quantityDef).label}
    />
  </WithHelp>
})
BoolEditQuantity.propTypes = {
  quantityDef: PropTypes.object.isRequired,
  section: PropTypes.object.isRequired,
  onChange: PropTypes.func.isRequired
}

export const SliderEditQuantity = React.memo((props) => {
  const classes = useNumberEditQuantityStyles()
  const {quantityDef, section, onChange, minValue, maxValue, ...otherProps} = props
  const defaultValue = (quantityDef.default !== undefined ? quantityDef.default : undefined)
  const [value, setValue] = useState(0)
  const [convertedValue, setConvertedValue] = useState(0)
  const dimension = quantityDef.unit && unitMap[quantityDef.unit].dimension
  const units = quantityDef.unit && conversionMap[dimension].units
  const systemUnits = useUnits()
  const isUnit = quantityDef.unit && ['float64', 'float32', 'float'].includes(quantityDef.type?.type_data)
  const [unit, setUnit] = useState(systemUnits[dimension] || quantityDef.unit)

  useEffect(() => {
    let newValue = section[quantityDef.name] !== undefined ? section[quantityDef.name] : (defaultValue || minValue)
    setValue(newValue)
    setConvertedValue(`${(isUnit ? (!isNaN(Number(newValue)) || newValue === '' ? convertUnit(Number(newValue), quantityDef.unit, unit) : '') : newValue)}`)
  }, [defaultValue, isUnit, minValue, quantityDef, section, unit])

  const handleChangeUnit = useCallback((newUnit) => {
    setUnit(newUnit)
    setConvertedValue(`${(isUnit ? (!isNaN(Number(value)) || value === '' ? convertUnit(Number(value), quantityDef.unit, newUnit) : '') : value)}`)
  }, [isUnit, quantityDef, value])

  const handleChangeValue = useCallback((event, newValue) => {
    if (typeof newValue !== 'number') return
    setConvertedValue(`${newValue}`)
    if (onChange) {
      onChange((isUnit ? (newValue === '' ? newValue : (!isNaN(Number(newValue)) ? convertUnit(Number(newValue), unit, quantityDef.unit) : '')) : newValue), section, quantityDef)
    }
    setValue((isUnit ? (!isNaN(Number(newValue)) || newValue === '' ? convertUnit(Number(newValue), unit, quantityDef.unit) : '') : newValue))
    setConvertedValue(`${Number(newValue)}`)
  }, [isUnit, unit, onChange, quantityDef, section])

  return <FormControl fullWidth>
    <FormLabel>{getFieldProps(quantityDef).label}</FormLabel>
    <Box display='flex'>
      <Slider
        value={Number(convertedValue)}
        min={convertUnit(Number(minValue), quantityDef.unit, unit)}
        max={convertUnit(Number(maxValue), quantityDef.unit, unit)}
        onChange={handleChangeValue}
        valueLabelDisplay={(!isUnit ? 'on' : 'off')}
        {...otherProps}/>
      {isUnit && <TextField
        className={classes.unitSelect} variant='filled' size='small' select
        label="unit" value={unit}
        onChange={(event) => handleChangeUnit(event.target.value)}
      >
        {units.map(unit => <MenuItem key={unit} value={unit}>{(new Unit(unit)).label()}</MenuItem>)}
      </TextField>}
    </Box>
  </FormControl>
})
SliderEditQuantity.propTypes = {
  maxValue: PropTypes.number,
  minValue: PropTypes.number,
  quantityDef: PropTypes.object.isRequired,
  section: PropTypes.object.isRequired,
  onChange: PropTypes.func.isRequired
}

const useDatesEditQuantityStyles = makeStyles(theme => ({
  startDate: {
  },
  endDate: {
    marginLeft: theme.spacing(1)
  }
}))

export const DateTimeEditQuantity = React.memo((props) => {
  const classes = useDatesEditQuantityStyles()
  const {quantityDef, section, onChange, format, time, ...otherProps} = props
  const defaultValue = (quantityDef.default !== undefined ? quantityDef.default : '')
  const [value, setValue] = useState()
  const [current, setCurrent] = useState()
  const [error, setError] = useState('')

  useEffect(() => {
    setValue(section[quantityDef.name] || defaultValue || null)
  }, [defaultValue, quantityDef, section])

  const handleAccept = useCallback((newValue) => {
    if (newValue !== null && newValue !== undefined && isNaN(getTime(newValue))) {
      setError('Invalid date format.')
      return
    }
    setError('')
    if (newValue !== undefined) setValue(newValue)
    if (onChange) {
      onChange(newValue || '', section, quantityDef)
    }
  }, [onChange, quantityDef, section])

  const handleChange = useCallback((newValue) => {
    setCurrent(newValue)
  }, [])

  const handleBlur = useCallback(() => {
    handleAccept(current)
  }, [current, handleAccept])

  const renderProps = {
    className: classes.startDate,
    size: 'small',
    error: !!error,
    variant: 'inline',
    inputVariant: 'filled',
    fullWidth: true,
    label: getFieldProps(quantityDef).label,
    value: value,
    invalidDateMessage: error,
    onAccept: handleAccept,
    onChange: handleChange,
    onBlur: handleBlur,
    onKeyDown: (event) => { if (event.key === 'Enter') { handleAccept(current) } },
    ...otherProps
  }

  if (time) {
    return <KeyboardTimePicker
      {...renderProps}
      format={format || `HH:mm`}
      keyboardIcon={<AccessTimeIcon />}
    />
  } else {
    return <KeyboardDatePicker
      {...renderProps}
      format={format || `${dateFormat} HH:mm`}
    />
  }
})
DateTimeEditQuantity.propTypes = {
  quantityDef: PropTypes.object.isRequired,
  section: PropTypes.object.isRequired,
  onChange: PropTypes.func.isRequired,
  format: PropTypes.string,
  time: PropTypes.bool
}

export const DateEditQuantity = React.memo((props) => {
  const {quantityDef, section, onChange, ...otherProps} = props

  return <DateTimeEditQuantity quantityDef={quantityDef} section={section} onChange={onChange} format={dateFormat} {...otherProps}/>
})
DateEditQuantity.propTypes = {
  quantityDef: PropTypes.object.isRequired,
  section: PropTypes.object.isRequired,
  onChange: PropTypes.func.isRequired
}

export const TimeEditQuantity = React.memo((props) => {
  const {quantityDef, section, onChange, ...otherProps} = props

  return <DateTimeEditQuantity quantityDef={quantityDef} section={section} onChange={onChange} time {...otherProps}/>
})
TimeEditQuantity.propTypes = {
  quantityDef: PropTypes.object.isRequired,
  section: PropTypes.object.isRequired,
  onChange: PropTypes.func.isRequired
}

const ListEditQuantity = React.memo((props) => {
  const {quantityDef, section, component, componentProps, defaultValues, collapse, onChange, actions} = props
  const [values, setValues] = useState(defaultValues)
  const [open, setOpen] = useState((collapse !== undefined ? !collapse : false))
  let Component = component

  const handleChange = useCallback((newValue, index) => {
    let newValues = [...values]
    newValues[index] = newValue
    setValues(newValues)
    if (onChange) {
      onChange(newValues, section, quantityDef)
    }
  }, [onChange, quantityDef, section, values])

  if (!defaultValues) return ''

  return <Box display='block'>
    <Box display='flex'>
      <WithHelp helpDescription={quantityDef.description} {...getFieldProps(quantityDef)}>
        <Box sx={{ flexDirection: 'column' }} onClick={() => setOpen(!open)} height={'26px'}>
          <FormControlLabel
            control={open ? <ArrowDownIcon/> : <ArrowRightIcon/>}
            label={getFieldProps(quantityDef).label}
          />
        </Box>
      </WithHelp>
      {open && actions}
    </Box>
    <Collapse in={open}>
      <div>
        {defaultValues.map((value, index) => {
          return <Box key={index} marginTop={1}>
            <Component
              defaultValue={value !== undefined ? value : ''} onChange={newValue => handleChange(newValue, index)} {...componentProps} label={undefined}
              inputProps={{style: { padding: '14px' }}}
            />
          </Box>
        })}
      </div>
    </Collapse>
  </Box>
})
ListEditQuantity.propTypes = {
  quantityDef: PropTypes.object.isRequired,
  section: PropTypes.object.isRequired,
  component: PropTypes.any.isRequired,
  componentProps: PropTypes.object.isRequired,
  defaultValues: PropTypes.arrayOf(PropTypes.any),
  onChange: PropTypes.func.isRequired,
  collapse: PropTypes.bool,
  actions: PropTypes.element
}

export const ListNumberEditQuantity = React.memo((props) => {
  const classes = useNumberEditQuantityStyles()
  const {quantityDef, section, onChange, minValue, maxValue, ...otherProps} = props
  const systemUnits = useUnits()
  const shape = quantityDef.type?.shape
  const defaultValue = (quantityDef.default !== undefined ? quantityDef.default : Array.apply(null, Array(shape[0])).map(() => ''))
  const dimension = quantityDef.unit && unitMap[quantityDef.unit].dimension
  const units = quantityDef.unit && conversionMap[dimension].units
  const isUnit = quantityDef.unit && ['float64', 'float32', 'float'].includes(quantityDef.type?.type_data)
  const [unit, setUnit] = useState(systemUnits[dimension] || quantityDef.unit)
  let values = section[quantityDef.name] || defaultValue

  const handleChangeUnit = useCallback((newUnit) => {
    setUnit(newUnit)
  }, [])

  const componentProps = {
    defaultUnit: quantityDef.unit,
    dataType: quantityDef.type?.type_data,
    minValue: minValue,
    maxValue: maxValue,
    unit: unit,
    ...otherProps
  }

  return <ListEditQuantity
    quantityDef={quantityDef}
    section={section}
    component={NumberFieldWithUnit}
    componentProps={componentProps}
    defaultValues={values}
    onChange={onChange}
    actions={isUnit && <TextField
      className={classes.unitSelect} variant='filled' size='small' select
      label="unit" value={unit}
      onChange={(event) => handleChangeUnit(event.target.value)}
    >
      {units.map(unit => <MenuItem key={unit} value={unit}>{(new Unit(unit)).label()}</MenuItem>)}
    </TextField>}/>
})
ListNumberEditQuantity.propTypes = {
  maxValue: PropTypes.number,
  minValue: PropTypes.number,
  quantityDef: PropTypes.object.isRequired,
  section: PropTypes.object.isRequired,
  onChange: PropTypes.func.isRequired
}

export const ListStringEditQuantity = React.memo((props) => {
  const {quantityDef, section, onChange, ...otherProps} = props
  const shape = quantityDef.type?.shape
  const defaultValue = (quantityDef.default !== undefined ? quantityDef.default : Array.apply(null, Array(shape[0])).map(() => ''))
  let values = section[quantityDef.name] || defaultValue

  return <ListEditQuantity
    quantityDef={quantityDef}
    section={section}
    component={StringField}
    componentProps={otherProps}
    defaultValues={values}
    onChange={onChange}/>
})
ListStringEditQuantity.propTypes = {
  quantityDef: PropTypes.object.isRequired,
  section: PropTypes.object.isRequired,
  onChange: PropTypes.func.isRequired
}<|MERGE_RESOLUTION|>--- conflicted
+++ resolved
@@ -173,17 +173,7 @@
 
 export const StringEditQuantity = React.memo((props) => {
   const {quantityDef, section, onChange, ...otherProps} = props
-<<<<<<< HEAD
-  const label = otherProps.label || quantityDef.name
-  const [value, setValue] = useState()
-  const sectionValue = section[quantityDef.name]
-
-  useEffect(() => {
-    setValue(sectionValue)
-  }, [sectionValue])
-=======
   const value = getArchiveValue(quantityDef, section)
->>>>>>> a837a029
 
   const handleChange = useCallback((newValue) => {
     if (onChange) {
