--- conflicted
+++ resolved
@@ -307,7 +307,6 @@
         component: ReproducePage
       },
       {
-<<<<<<< HEAD
         path: 'north',
         menu: 'NOMAD Remote Tools Hub',
         tooltip: 'Browse the list of available remote tools.',
@@ -317,11 +316,11 @@
           content: NORTHHelp
         },
         component: NorthPage
-=======
+      },
+      {
         path: 'course',
         title: 'Artificial Intelligence Toolkit',
         component: CoursePage
->>>>>>> 78e0f1e6
       }
     ]
   },
